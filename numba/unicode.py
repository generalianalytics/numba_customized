import sys
import operator

import numpy as np
from llvmlite.ir import IntType, Constant

from numba.extending import (
    models,
    register_model,
    make_attribute_wrapper,
    unbox,
    box,
    NativeValue,
    overload,
    overload_method,
    intrinsic,
    register_jitable,
)
from numba.targets.imputils import (lower_constant, lower_cast, lower_builtin,
                                    iternext_impl, impl_ret_new_ref, RefType)
from numba.datamodel import register_default, StructModel
from numba import cgutils
from numba import types
from numba.pythonapi import (
    PY_UNICODE_1BYTE_KIND,
    PY_UNICODE_2BYTE_KIND,
    PY_UNICODE_4BYTE_KIND,
    PY_UNICODE_WCHAR_KIND,
)
from numba.targets import slicing
from numba._helperlib import c_helpers
from numba.targets.hashing import _Py_hash_t
from numba.unsafe.bytes import memcpy_region
from numba.errors import TypingError
from .unicode_support import (_Py_TOUPPER, _Py_TOLOWER, _Py_UCS4,
                              _PyUnicode_ToUpperFull, _PyUnicode_ToLowerFull,
                              _PyUnicode_ToTitleFull, _PyUnicode_IsSpace,
                              _PyUnicode_IsXidStart, _PyUnicode_IsXidContinue,
                              _PyUnicode_IsCased, _PyUnicode_IsCaseIgnorable,
                              _PyUnicode_IsUppercase, _PyUnicode_IsLowercase,
                              _PyUnicode_IsTitlecase, _Py_ISLOWER, _Py_ISUPPER)

# DATA MODEL


@register_model(types.UnicodeType)
class UnicodeModel(models.StructModel):
    def __init__(self, dmm, fe_type):
        members = [
            ('data', types.voidptr),
            ('length', types.intp),
            ('kind', types.int32),
            ('is_ascii', types.uint32),
            ('hash', _Py_hash_t),
            ('meminfo', types.MemInfoPointer(types.voidptr)),
            # A pointer to the owner python str/unicode object
            ('parent', types.pyobject),
        ]
        models.StructModel.__init__(self, dmm, fe_type, members)


make_attribute_wrapper(types.UnicodeType, 'data', '_data')
make_attribute_wrapper(types.UnicodeType, 'length', '_length')
make_attribute_wrapper(types.UnicodeType, 'kind', '_kind')
make_attribute_wrapper(types.UnicodeType, 'is_ascii', '_is_ascii')
make_attribute_wrapper(types.UnicodeType, 'hash', '_hash')


@register_default(types.UnicodeIteratorType)
class UnicodeIteratorModel(StructModel):
    def __init__(self, dmm, fe_type):
        members = [('index', types.EphemeralPointer(types.uintp)),
                   ('data', fe_type.data)]
        super(UnicodeIteratorModel, self).__init__(dmm, fe_type, members)

# CAST


def compile_time_get_string_data(obj):
    """Get string data from a python string for use at compile-time to embed
    the string data into the LLVM module.
    """
    from ctypes import (
        CFUNCTYPE, c_void_p, c_int, c_uint, c_ssize_t, c_ubyte, py_object,
        POINTER, byref,
    )

    extract_unicode_fn = c_helpers['extract_unicode']
    proto = CFUNCTYPE(c_void_p, py_object, POINTER(c_ssize_t), POINTER(c_int),
                      POINTER(c_uint), POINTER(c_ssize_t))
    fn = proto(extract_unicode_fn)
    length = c_ssize_t()
    kind = c_int()
    is_ascii = c_uint()
    hashv = c_ssize_t()
    data = fn(obj, byref(length), byref(kind), byref(is_ascii), byref(hashv))
    if data is None:
        raise ValueError("cannot extract unicode data from the given string")
    length = length.value
    kind = kind.value
    is_ascii = is_ascii.value
    nbytes = (length + 1) * _kind_to_byte_width(kind)
    out = (c_ubyte * nbytes).from_address(data)
    return bytes(out), length, kind, is_ascii, hashv.value


def make_string_from_constant(context, builder, typ, literal_string):
    """
    Get string data by `compile_time_get_string_data()` and return a
    unicode_type LLVM value
    """
    databytes, length, kind, is_ascii, hashv = \
        compile_time_get_string_data(literal_string)
    mod = builder.module
    gv = context.insert_const_bytes(mod, databytes)
    uni_str = cgutils.create_struct_proxy(typ)(context, builder)
    uni_str.data = gv
    uni_str.length = uni_str.length.type(length)
    uni_str.kind = uni_str.kind.type(kind)
    uni_str.is_ascii = uni_str.is_ascii.type(is_ascii)
    # Set hash to -1 to indicate that it should be computed.
    # We cannot bake in the hash value because of hashseed randomization.
    uni_str.hash = uni_str.hash.type(-1)
    return uni_str._getvalue()


@lower_cast(types.StringLiteral, types.unicode_type)
def cast_from_literal(context, builder, fromty, toty, val):
    return make_string_from_constant(
        context, builder, toty, fromty.literal_value,
    )


# CONSTANT

@lower_constant(types.unicode_type)
def constant_unicode(context, builder, typ, pyval):
    return make_string_from_constant(context, builder, typ, pyval)


# BOXING


@unbox(types.UnicodeType)
def unbox_unicode_str(typ, obj, c):
    """
    Convert a unicode str object to a native unicode structure.
    """
    ok, data, length, kind, is_ascii, hashv = \
        c.pyapi.string_as_string_size_and_kind(obj)
    uni_str = cgutils.create_struct_proxy(typ)(c.context, c.builder)
    uni_str.data = data
    uni_str.length = length
    uni_str.kind = kind
    uni_str.is_ascii = is_ascii
    uni_str.hash = hashv
    uni_str.meminfo = c.pyapi.nrt_meminfo_new_from_pyobject(
        data,  # the borrowed data pointer
        obj,   # the owner pyobject; the call will incref it.
    )
    uni_str.parent = obj

    is_error = cgutils.is_not_null(c.builder, c.pyapi.err_occurred())
    return NativeValue(uni_str._getvalue(), is_error=is_error)


@box(types.UnicodeType)
def box_unicode_str(typ, val, c):
    """
    Convert a native unicode structure to a unicode string
    """
    uni_str = cgutils.create_struct_proxy(typ)(c.context, c.builder, value=val)
    res = c.pyapi.string_from_kind_and_data(
        uni_str.kind, uni_str.data, uni_str.length)
    # hash isn't needed now, just compute it so it ends up in the unicodeobject
    # hash cache, cpython doesn't always do this, depends how a string was
    # created it's safe, just burns the cycles required to hash on @box
    c.pyapi.object_hash(res)
    c.context.nrt.decref(c.builder, typ, val)
    return res


# HELPER FUNCTIONS


def make_deref_codegen(bitsize):
    def codegen(context, builder, signature, args):
        data, idx = args
        ptr = builder.bitcast(data, IntType(bitsize).as_pointer())
        ch = builder.load(builder.gep(ptr, [idx]))
        return builder.zext(ch, IntType(32))

    return codegen


@intrinsic
def deref_uint8(typingctx, data, offset):
    sig = types.uint32(types.voidptr, types.intp)
    return sig, make_deref_codegen(8)


@intrinsic
def deref_uint16(typingctx, data, offset):
    sig = types.uint32(types.voidptr, types.intp)
    return sig, make_deref_codegen(16)


@intrinsic
def deref_uint32(typingctx, data, offset):
    sig = types.uint32(types.voidptr, types.intp)
    return sig, make_deref_codegen(32)


@intrinsic
def _malloc_string(typingctx, kind, char_bytes, length, is_ascii):
    """make empty string with data buffer of size alloc_bytes.

    Must set length and kind values for string after it is returned
    """
    def details(context, builder, signature, args):
        [kind_val, char_bytes_val, length_val, is_ascii_val] = args

        # fill the struct
        uni_str_ctor = cgutils.create_struct_proxy(types.unicode_type)
        uni_str = uni_str_ctor(context, builder)
        # add null padding character
        nbytes_val = builder.mul(char_bytes_val,
                                 builder.add(length_val,
                                             Constant(length_val.type, 1)))
        uni_str.meminfo = context.nrt.meminfo_alloc(builder, nbytes_val)
        uni_str.kind = kind_val
        uni_str.is_ascii = is_ascii_val
        uni_str.length = length_val
        # empty string has hash value -1 to indicate "need to compute hash"
        uni_str.hash = context.get_constant(_Py_hash_t, -1)
        uni_str.data = context.nrt.meminfo_data(builder, uni_str.meminfo)
        # Set parent to NULL
        uni_str.parent = cgutils.get_null_value(uni_str.parent.type)
        return uni_str._getvalue()

    sig = types.unicode_type(types.int32, types.intp, types.intp, types.uint32)
    return sig, details


@register_jitable
def _empty_string(kind, length, is_ascii=0):
    char_width = _kind_to_byte_width(kind)
    s = _malloc_string(kind, char_width, length, is_ascii)
    _set_code_point(s, length, np.uint32(0))    # Write NULL character
    return s


# Disable RefCt for performance.
@register_jitable(_nrt=False)
def _get_code_point(a, i):
    if a._kind == PY_UNICODE_1BYTE_KIND:
        return deref_uint8(a._data, i)
    elif a._kind == PY_UNICODE_2BYTE_KIND:
        return deref_uint16(a._data, i)
    elif a._kind == PY_UNICODE_4BYTE_KIND:
        return deref_uint32(a._data, i)
    else:
        # there's also a wchar kind, but that's one of the above,
        # so skipping for this example
        return 0

####


def make_set_codegen(bitsize):
    def codegen(context, builder, signature, args):
        data, idx, ch = args
        if bitsize < 32:
            ch = builder.trunc(ch, IntType(bitsize))
        ptr = builder.bitcast(data, IntType(bitsize).as_pointer())
        builder.store(ch, builder.gep(ptr, [idx]))
        return context.get_dummy_value()

    return codegen


@intrinsic
def set_uint8(typingctx, data, idx, ch):
    sig = types.void(types.voidptr, types.int64, types.uint32)
    return sig, make_set_codegen(8)


@intrinsic
def set_uint16(typingctx, data, idx, ch):
    sig = types.void(types.voidptr, types.int64, types.uint32)
    return sig, make_set_codegen(16)


@intrinsic
def set_uint32(typingctx, data, idx, ch):
    sig = types.void(types.voidptr, types.int64, types.uint32)
    return sig, make_set_codegen(32)


@register_jitable(_nrt=False)
def _set_code_point(a, i, ch):
    # WARNING: This method is very dangerous:
    #   * Assumes that data contents can be changed (only allowed for new
    #     strings)
    #   * Assumes that the kind of unicode string is sufficiently wide to
    #     accept ch.  Will truncate ch to make it fit.
    #   * Assumes that i is within the valid boundaries of the function
    if a._kind == PY_UNICODE_1BYTE_KIND:
        set_uint8(a._data, i, ch)
    elif a._kind == PY_UNICODE_2BYTE_KIND:
        set_uint16(a._data, i, ch)
    elif a._kind == PY_UNICODE_4BYTE_KIND:
        set_uint32(a._data, i, ch)
    else:
        raise AssertionError(
            "Unexpected unicode representation in _set_code_point")


@register_jitable
def _pick_kind(kind1, kind2):
    if kind1 == PY_UNICODE_WCHAR_KIND or kind2 == PY_UNICODE_WCHAR_KIND:
        raise AssertionError("PY_UNICODE_WCHAR_KIND unsupported")

    if kind1 == PY_UNICODE_1BYTE_KIND:
        return kind2
    elif kind1 == PY_UNICODE_2BYTE_KIND:
        if kind2 == PY_UNICODE_4BYTE_KIND:
            return kind2
        else:
            return kind1
    elif kind1 == PY_UNICODE_4BYTE_KIND:
        return kind1
    else:
        raise AssertionError("Unexpected unicode representation in _pick_kind")


@register_jitable
def _pick_ascii(is_ascii1, is_ascii2):
    if is_ascii1 == 1 and is_ascii2 == 1:
        return types.uint32(1)
    return types.uint32(0)


@register_jitable
def _kind_to_byte_width(kind):
    if kind == PY_UNICODE_1BYTE_KIND:
        return 1
    elif kind == PY_UNICODE_2BYTE_KIND:
        return 2
    elif kind == PY_UNICODE_4BYTE_KIND:
        return 4
    elif kind == PY_UNICODE_WCHAR_KIND:
        raise AssertionError("PY_UNICODE_WCHAR_KIND unsupported")
    else:
        raise AssertionError("Unexpected unicode encoding encountered")


@register_jitable(_nrt=False)
def _cmp_region(a, a_offset, b, b_offset, n):
    if n == 0:
        return 0
    elif a_offset + n > a._length:
        return -1
    elif b_offset + n > b._length:
        return 1

    for i in range(n):
        a_chr = _get_code_point(a, a_offset + i)
        b_chr = _get_code_point(b, b_offset + i)
        if a_chr < b_chr:
            return -1
        elif a_chr > b_chr:
            return 1

    return 0


@register_jitable
def _codepoint_to_kind(cp):
    """
    Compute the minimum unicode kind needed to hold a given codepoint
    """
    if cp < 256:
        return PY_UNICODE_1BYTE_KIND
    elif cp < 65536:
        return PY_UNICODE_2BYTE_KIND
    else:
        # Maximum code point of Unicode 6.0: 0x10ffff (1,114,111)
        MAX_UNICODE = 0x10ffff
        if cp > MAX_UNICODE:
            msg = "Invalid codepoint. Found value greater than Unicode maximum"
            raise ValueError(msg)
        return PY_UNICODE_4BYTE_KIND


@register_jitable
def _codepoint_is_ascii(ch):
    """
    Returns true if a codepoint is in the ASCII range
    """
    return ch < 128


# PUBLIC API


@overload(str)
def unicode_str(s):
    if isinstance(s, types.UnicodeType):
        return lambda s: s


@overload(len)
def unicode_len(s):
    if isinstance(s, types.UnicodeType):
        def len_impl(s):
            return s._length
        return len_impl


@overload(operator.eq)
def unicode_eq(a, b):
    if isinstance(a, types.UnicodeType) and isinstance(b, types.UnicodeType):
        def eq_impl(a, b):
            if len(a) != len(b):
                return False
            return _cmp_region(a, 0, b, 0, len(a)) == 0
        return eq_impl


@overload(operator.ne)
def unicode_ne(a, b):
    if isinstance(a, types.UnicodeType) and isinstance(b, types.UnicodeType):
        def ne_impl(a, b):
            return not (a == b)
        return ne_impl


@overload(operator.lt)
def unicode_lt(a, b):
    if isinstance(a, types.UnicodeType) and isinstance(b, types.UnicodeType):
        def lt_impl(a, b):
            minlen = min(len(a), len(b))
            eqcode = _cmp_region(a, 0, b, 0, minlen)
            if eqcode == -1:
                return True
            elif eqcode == 0:
                return len(a) < len(b)
            return False
        return lt_impl


@overload(operator.gt)
def unicode_gt(a, b):
    if isinstance(a, types.UnicodeType) and isinstance(b, types.UnicodeType):
        def gt_impl(a, b):
            minlen = min(len(a), len(b))
            eqcode = _cmp_region(a, 0, b, 0, minlen)
            if eqcode == 1:
                return True
            elif eqcode == 0:
                return len(a) > len(b)
            return False
        return gt_impl


@overload(operator.le)
def unicode_le(a, b):
    if isinstance(a, types.UnicodeType) and isinstance(b, types.UnicodeType):
        def le_impl(a, b):
            return not (a > b)
        return le_impl


@overload(operator.ge)
def unicode_ge(a, b):
    if isinstance(a, types.UnicodeType) and isinstance(b, types.UnicodeType):
        def ge_impl(a, b):
            return not (a < b)
        return ge_impl


@overload(operator.contains)
def unicode_contains(a, b):
    if isinstance(a, types.UnicodeType) and isinstance(b, types.UnicodeType):
        def contains_impl(a, b):
            # note parameter swap: contains(a, b) == b in a
            return _find(a, b) > -1
        return contains_impl


# https://github.com/python/cpython/blob/201c8f79450628241574fba940e08107178dc3a5/Objects/unicodeobject.c#L9342-L9354    # noqa: E501
@register_jitable
def _adjust_indices(length, start, end):
    if end > length:
        end = length
    if end < 0:
        end += length
        if end < 0:
            end = 0
    if start < 0:
        start += length
        if start < 0:
            start = 0

    return start, end

<<<<<<< HEAD
=======

>>>>>>> 4d405518
def unicode_idx_check_type(ty, name):
    """Check object belongs to one of specific types
    ty: type
        Type of the object
    name: str
        Name of the object
    """
    thety = ty
    # if the type is omitted, the concrete type is the value
    if isinstance(ty, types.Omitted):
        thety = ty.value
    # if the type is optional, the concrete type is the captured type
    elif isinstance(ty, types.Optional):
        thety = ty.type

    accepted = (types.Integer, types.NoneType)
    if thety is not None and not isinstance(thety, accepted):
        raise TypingError('"{}" must be {}, not {}'.format(name, accepted, ty))


<<<<<<< HEAD
@overload_method(types.UnicodeType, 'rfind')
def unicode_rfind(s, substr, start=None, end=None):
    """Implements str.rfind()"""
    def unicode_rfind_check_type(ty, name):
        """Check object belongs to one of specific types
        ty: type
            Type of the object
        name: str
            Name of the object
        """
        thety = ty
        # if the type is omitted, the concrete type is the value
        if isinstance(ty, types.Omitted):
            thety = ty.value
        # if the type is optional, the concrete type is the captured type
        elif isinstance(ty, types.Optional):
            thety = ty.type

        accepted = (types.Integer, types.NoneType)
        if thety is not None and not isinstance(thety, accepted):
            raise TypingError(
                '"{}" must be {}, not {}'.format(name, accepted, ty))

    unicode_rfind_check_type(start, 'start')
    unicode_rfind_check_type(end, 'end')

    if not isinstance(substr, types.UnicodeType):
        msg = 'must be {}, not {}'.format(types.UnicodeType, type(substr))
=======
def unicode_sub_check_type(ty, name):
    """Check object belongs to unicode type"""
    if not isinstance(ty, types.UnicodeType):
        msg = '"{}" must be {}, not {}'.format(name, types.UnicodeType, ty)
>>>>>>> 4d405518
        raise TypingError(msg)


def generate_finder(find_func):
    """Generate finder either left or right."""
    def impl(data, substr, start=None, end=None):
        length = len(data)
        sub_length = len(substr)
        if start is None:
            start = 0
        if end is None:
            end = length

        start, end = _adjust_indices(length, start, end)
        if end - start < sub_length:
            return -1

        return find_func(data, substr, start, end)

    return impl


@register_jitable
def _finder(data, substr, start, end):
    """Left finder."""
    if len(substr) == 0:
        return start
    for i in range(start, min(len(data), end) - len(substr) + 1):
        if _cmp_region(data, i, substr, 0, len(substr)) == 0:
            return i
    return -1


@register_jitable
def _rfinder(data, substr, start, end):
    """Right finder."""
    if len(substr) == 0:
        return end
    for i in range(min(len(data), end) - len(substr), start - 1, -1):
        if _cmp_region(data, i, substr, 0, len(substr)) == 0:
            return i
    return -1


_find = register_jitable(generate_finder(_finder))
_rfind = register_jitable(generate_finder(_rfinder))


@overload_method(types.UnicodeType, 'find')
def unicode_find(data, substr, start=None, end=None):
    """Implements str.find()"""
    if isinstance(substr, types.UnicodeCharSeq):
        def find_impl(data, substr):
            return data.find(str(substr))
        return find_impl

    unicode_idx_check_type(start, 'start')
    unicode_idx_check_type(end, 'end')
    unicode_sub_check_type(substr, 'substr')

    return _find


@overload_method(types.UnicodeType, 'rfind')
def unicode_rfind(data, substr, start=None, end=None):
    """Implements str.rfind()"""
    if isinstance(substr, types.UnicodeCharSeq):
        def rfind_impl(data, substr):
            return data.rfind(str(substr))
        return rfind_impl

    unicode_idx_check_type(start, 'start')
    unicode_idx_check_type(end, 'end')
    unicode_sub_check_type(substr, 'substr')

    return _rfind


# https://github.com/python/cpython/blob/1d4b6ba19466aba0eb91c4ba01ba509acf18c723/Objects/unicodeobject.c#L12831-L12857    # noqa: E501
@overload_method(types.UnicodeType, 'rindex')
def unicode_rindex(s, sub, start=None, end=None):
    """Implements str.rindex()"""
    unicode_idx_check_type(start, 'start')
    unicode_idx_check_type(end, 'end')

    def rindex_impl(s, sub, start=None, end=None):
        result = s.rfind(sub, start, end)
        if result < 0:
            raise ValueError('substring not found')

        return result

    return rindex_impl


@overload_method(types.UnicodeType, 'count')
def unicode_count(src, sub, start=None, end=None):

    _count_args_types_check(start)
    _count_args_types_check(end)

    if isinstance(sub, types.UnicodeType):
        def count_impl(src, sub, start=start, end=end):
            count = 0
            src_len = len(src)
            sub_len = len(sub)

            start = _normalize_slice_idx_count(start, src_len, 0)
            end = _normalize_slice_idx_count(end, src_len, src_len)

            if end - start < 0 or start > src_len:
                return 0

            src = src[start : end]
            src_len = len(src)
            start, end = 0, src_len
            if sub_len == 0:
                return src_len + 1

            while(start + sub_len <= src_len):
                if src[start : start + sub_len] == sub:
                    count += 1
                    start += sub_len
                else:
                    start += 1
            return count
        return count_impl
    error_msg = "The substring must be a UnicodeType, not {}"
    raise TypingError(error_msg.format(type(sub)))


# https://github.com/python/cpython/blob/1d4b6ba19466aba0eb91c4ba01ba509acf18c723/Objects/unicodeobject.c#L12979-L13033    # noqa: E501
@overload_method(types.UnicodeType, 'rpartition')
def unicode_rpartition(data, sep):
    """Implements str.rpartition()"""
    thety = sep
    # if the type is omitted, the concrete type is the value
    if isinstance(sep, types.Omitted):
        thety = sep.value
    # if the type is optional, the concrete type is the captured type
    elif isinstance(sep, types.Optional):
        thety = sep.type

    accepted = (types.UnicodeType, types.UnicodeCharSeq)
    if thety is not None and not isinstance(thety, accepted):
        msg = '"{}" must be {}, not {}'.format('sep', accepted, sep)
        raise TypingError(msg)

    def impl(data, sep):
        # https://github.com/python/cpython/blob/1d4b6ba19466aba0eb91c4ba01ba509acf18c723/Objects/stringlib/partition.h#L62-L115    # noqa: E501
        empty_str = _empty_string(data._kind, 0, data._is_ascii)
        sep_length = len(sep)
        if data._kind < sep._kind or len(data) < sep_length:
            return empty_str, empty_str, data

        if sep_length == 0:
            raise ValueError('empty separator')

        pos = data.rfind(sep)
        if pos < 0:
            return empty_str, empty_str, data

        return data[0:pos], sep, data[pos + sep_length:len(data)]

    return impl


@overload_method(types.UnicodeType, 'startswith')
def unicode_startswith(a, b):
    if isinstance(b, types.UnicodeType):
        def startswith_impl(a, b):
            return _cmp_region(a, 0, b, 0, len(b)) == 0
        return startswith_impl
    if isinstance(b, types.UnicodeCharSeq):
        def startswith_impl(a, b):
            return a.startswith(str(b))
        return startswith_impl


@overload_method(types.UnicodeType, 'endswith')
def unicode_endswith(a, b):
    if isinstance(b, types.UnicodeType):
        def endswith_impl(a, b):
            a_offset = len(a) - len(b)
            if a_offset < 0:
                return False
            return _cmp_region(a, a_offset, b, 0, len(b)) == 0
        return endswith_impl
    if isinstance(b, types.UnicodeCharSeq):
        def endswith_impl(a, b):
            return a.endswith(str(b))
        return endswith_impl


@overload_method(types.UnicodeType, 'split')
def unicode_split(a, sep=None, maxsplit=-1):
    if not (maxsplit == -1 or
            isinstance(maxsplit, (types.Omitted, types.Integer,
                                  types.IntegerLiteral))):
        return None  # fail typing if maxsplit is not an integer

    if isinstance(sep, types.UnicodeCharSeq):
        def split_impl(a, sep, maxsplit=1):
            return a.split(str(sep), maxsplit=maxsplit)
        return split_impl

    if isinstance(sep, types.UnicodeType):
        def split_impl(a, sep, maxsplit=-1):
            a_len = len(a)
            sep_len = len(sep)

            if sep_len == 0:
                raise ValueError('empty separator')

            parts = []
            last = 0
            idx = 0

            if sep_len == 1 and maxsplit == -1:
                sep_code_point = _get_code_point(sep, 0)
                for idx in range(a_len):
                    if _get_code_point(a, idx) == sep_code_point:
                        parts.append(a[last:idx])
                        last = idx + 1
            else:
                split_count = 0

                while idx < a_len and (maxsplit == -1 or
                                       split_count < maxsplit):
                    if _cmp_region(a, idx, sep, 0, sep_len) == 0:
                        parts.append(a[last:idx])
                        idx += sep_len
                        last = idx
                        split_count += 1
                    else:
                        idx += 1

            if last <= a_len:
                parts.append(a[last:])

            return parts
        return split_impl
    elif sep is None or isinstance(sep, types.NoneType) or \
            getattr(sep, 'value', False) is None:
        def split_whitespace_impl(a, sep=None, maxsplit=-1):
            a_len = len(a)

            parts = []
            last = 0
            idx = 0
            split_count = 0
            in_whitespace_block = True

            for idx in range(a_len):
                code_point = _get_code_point(a, idx)
                is_whitespace = _PyUnicode_IsSpace(code_point)
                if in_whitespace_block:
                    if is_whitespace:
                        pass  # keep consuming space
                    else:
                        last = idx  # this is the start of the next string
                        in_whitespace_block = False
                else:
                    if not is_whitespace:
                        pass  # keep searching for whitespace transition
                    else:
                        parts.append(a[last:idx])
                        in_whitespace_block = True
                        split_count += 1
                        if maxsplit != -1 and split_count == maxsplit:
                            break

            if last <= a_len and not in_whitespace_block:
                parts.append(a[last:])

            return parts
        return split_whitespace_impl


@overload_method(types.UnicodeType, 'center')
def unicode_center(string, width, fillchar=' '):
    if not isinstance(width, types.Integer):
        raise TypingError('The width must be an Integer')

    if isinstance(fillchar, types.UnicodeCharSeq):
        def center_impl(string, width, fillchar):
            return string.center(width, str(fillchar))
        return center_impl

    if not (fillchar == ' ' or
            isinstance(fillchar, (types.Omitted, types.UnicodeType))):
        raise TypingError('The fillchar must be a UnicodeType')

    def center_impl(string, width, fillchar=' '):
        str_len = len(string)
        fillchar_len = len(fillchar)

        if fillchar_len != 1:
            raise ValueError('The fill character must be exactly one '
                             'character long')

        if width <= str_len:
            return string

        allmargin = width - str_len
        lmargin = (allmargin // 2) + (allmargin & width & 1)
        rmargin = allmargin - lmargin

        l_string = fillchar * lmargin
        if lmargin == rmargin:
            return l_string + string + l_string
        else:
            return l_string + string + (fillchar * rmargin)

    return center_impl


@overload_method(types.UnicodeType, 'ljust')
def unicode_ljust(string, width, fillchar=' '):
    if not isinstance(width, types.Integer):
        raise TypingError('The width must be an Integer')

    if isinstance(fillchar, types.UnicodeCharSeq):
        def ljust_impl(string, width, fillchar):
            return string.ljust(width, str(fillchar))
        return ljust_impl

    if not (fillchar == ' ' or isinstance(
            fillchar, (types.Omitted, types.UnicodeType))):
        raise TypingError('The fillchar must be a UnicodeType')

    def ljust_impl(string, width, fillchar=' '):
        str_len = len(string)
        fillchar_len = len(fillchar)

        if fillchar_len != 1:
            raise ValueError('The fill character must be exactly one '
                             'character long')

        if width <= str_len:
            return string

        newstr = string + (fillchar * (width - str_len))

        return newstr
    return ljust_impl


@overload_method(types.UnicodeType, 'rjust')
def unicode_rjust(string, width, fillchar=' '):
    if not isinstance(width, types.Integer):
        raise TypingError('The width must be an Integer')

    if isinstance(fillchar, types.UnicodeCharSeq):
        def rjust_impl(string, width, fillchar):
            return string.rjust(width, str(fillchar))
        return rjust_impl

    if not (fillchar == ' ' or
            isinstance(fillchar, (types.Omitted, types.UnicodeType))):
        raise TypingError('The fillchar must be a UnicodeType')

    def rjust_impl(string, width, fillchar=' '):
        str_len = len(string)
        fillchar_len = len(fillchar)

        if fillchar_len != 1:
            raise ValueError('The fill character must be exactly one '
                             'character long')

        if width <= str_len:
            return string

        newstr = (fillchar * (width - str_len)) + string

        return newstr
    return rjust_impl


@register_jitable
def join_list(sep, parts):
    parts_len = len(parts)
    if parts_len == 0:
        return ''

    # Precompute size and char_width of result
    sep_len = len(sep)
    length = (parts_len - 1) * sep_len
    kind = sep._kind
    is_ascii = sep._is_ascii
    for p in parts:
        length += len(p)
        kind = _pick_kind(kind, p._kind)
        is_ascii = _pick_ascii(is_ascii, p._is_ascii)

    result = _empty_string(kind, length, is_ascii)

    # populate string
    part = parts[0]
    _strncpy(result, 0, part, 0, len(part))
    dst_offset = len(part)
    for idx in range(1, parts_len):
        _strncpy(result, dst_offset, sep, 0, sep_len)
        dst_offset += sep_len
        part = parts[idx]
        _strncpy(result, dst_offset, part, 0, len(part))
        dst_offset += len(part)

    return result


@overload_method(types.UnicodeType, 'join')
def unicode_join(sep, parts):

    if isinstance(parts, types.List):
        if isinstance(parts.dtype, types.UnicodeType):
            def join_list_impl(sep, parts):
                return join_list(sep, parts)
            return join_list_impl
        elif isinstance(parts.dtype, types.UnicodeCharSeq):
            def join_list_impl(sep, parts):
                _parts = [str(p) for p in parts]
                return join_list(sep, _parts)
            return join_list_impl
        else:
            pass  # lists of any other type not supported
    elif isinstance(parts, types.IterableType):
        def join_iter_impl(sep, parts):
            parts_list = [p for p in parts]
            return join_list(sep, parts_list)
        return join_iter_impl
    elif isinstance(parts, types.UnicodeType):
        # Temporary workaround until UnicodeType is iterable
        def join_str_impl(sep, parts):
            parts_list = [parts[i] for i in range(len(parts))]
            return join_list(sep, parts_list)
        return join_str_impl


@overload_method(types.UnicodeType, 'zfill')
def unicode_zfill(string, width):
    if not isinstance(width, types.Integer):
        raise TypingError("<width> must be an Integer")

    def zfill_impl(string, width):

        str_len = len(string)

        if width <= str_len:
            return string

        first_char = string[0] if str_len else ''
        padding = '0' * (width - str_len)

        if first_char in ['+', '-']:
            newstr = first_char + padding + string[1:]
        else:
            newstr = padding + string

        return newstr

    return zfill_impl


# https://github.com/python/cpython/blob/1d4b6ba19466aba0eb91c4ba01ba509acf18c723/Objects/unicodeobject.c#L12126-L12161    # noqa: E501
@overload_method(types.UnicodeType, 'isidentifier')
def unicode_isidentifier(data):
    """Implements UnicodeType.isidentifier()"""

    def impl(data):
        length = len(data)
        if length == 0:
            return False

        first_cp = _get_code_point(data, 0)
        if not _PyUnicode_IsXidStart(first_cp) and first_cp != 0x5F:
            return False

        for i in range(1, length):
            code_point = _get_code_point(data, i)
            if not _PyUnicode_IsXidContinue(code_point):
                return False

        return True

    return impl


@register_jitable
def unicode_strip_left_bound(string, chars):
    chars = ' ' if chars is None else chars
    str_len = len(string)

    for i in range(str_len):
        if string[i] not in chars:
            return i
    return str_len


@register_jitable
def unicode_strip_right_bound(string, chars):
    chars = ' ' if chars is None else chars
    str_len = len(string)

    for i in range(str_len - 1, -1, -1):
        if string[i] not in chars:
            i += 1
            break
    return i


def unicode_strip_types_check(chars):
    if isinstance(chars, types.Optional):
        chars = chars.type  # catch optional type with invalid non-None type
    if not (chars is None or isinstance(chars, (types.Omitted,
                                                types.UnicodeType,
                                                types.NoneType))):
        raise TypingError('The arg must be a UnicodeType or None')


def _count_args_types_check(arg):
    if isinstance(arg, types.Optional):
        arg = arg.type
    if not (arg is None or isinstance(arg, (types.Omitted,
                                            types.Integer,
                                            types.NoneType))):
        raise TypingError("The slice indices must be an Integer or None")


@overload_method(types.UnicodeType, 'lstrip')
def unicode_lstrip(string, chars=None):

    if isinstance(chars, types.UnicodeCharSeq):
        def lstrip_impl(string, chars):
            return string.lstrip(str(chars))
        return lstrip_impl

    unicode_strip_types_check(chars)

    def lstrip_impl(string, chars=None):
        return string[unicode_strip_left_bound(string, chars):]
    return lstrip_impl


@overload_method(types.UnicodeType, 'rstrip')
def unicode_rstrip(string, chars=None):

    if isinstance(chars, types.UnicodeCharSeq):
        def rstrip_impl(string, chars):
            return string.rstrip(str(chars))
        return rstrip_impl

    unicode_strip_types_check(chars)

    def rstrip_impl(string, chars=None):
        return string[:unicode_strip_right_bound(string, chars)]
    return rstrip_impl


@overload_method(types.UnicodeType, 'strip')
def unicode_strip(string, chars=None):

    if isinstance(chars, types.UnicodeCharSeq):
        def strip_impl(string, chars):
            return string.strip(str(chars))
        return strip_impl

    unicode_strip_types_check(chars)

    def strip_impl(string, chars=None):
        lb = unicode_strip_left_bound(string, chars)
        rb = unicode_strip_right_bound(string, chars)
        return string[lb:rb]
    return strip_impl


# String creation

@register_jitable
def normalize_str_idx(idx, length, is_start=True):
    """
    Parameters
    ----------
    idx : int or None
        the index
    length : int
        the string length
    is_start : bool; optional with defaults to True
        Is it the *start* or the *stop* of the slice?

    Returns
    -------
    norm_idx : int
        normalized index
    """
    if idx is None:
        if is_start:
            return 0
        else:
            return length
    elif idx < 0:
        idx += length

    if idx < 0 or idx >= length:
        raise IndexError("string index out of range")

    return idx


@register_jitable
def _normalize_slice_idx_count(arg, slice_len, default):
    """
    Used for unicode_count

    If arg < -slice_len, returns 0 (prevents circle)

    If arg is within slice, e.g -slice_len <= arg < slice_len
    returns its real index via arg % slice_len

    If arg > slice_len, returns arg (in this case count must
    return 0 if it is start index)
    """

    if arg is None:
        return default
    if -slice_len <= arg < slice_len:
        return arg % slice_len
    return 0 if arg < 0 else arg


@intrinsic
def _normalize_slice(typingctx, sliceobj, length):
    """Fix slice object.
    """
    sig = sliceobj(sliceobj, length)

    def codegen(context, builder, sig, args):
        [slicetype, lengthtype] = sig.args
        [sliceobj, length] = args
        slice = context.make_helper(builder, slicetype, sliceobj)
        slicing.guard_invalid_slice(context, builder, slicetype, slice)
        slicing.fix_slice(builder, slice, length)
        return slice._getvalue()

    return sig, codegen


@intrinsic
def _slice_span(typingctx, sliceobj):
    """Compute the span from the given slice object.
    """
    sig = types.intp(sliceobj)

    def codegen(context, builder, sig, args):
        [slicetype] = sig.args
        [sliceobj] = args
        slice = context.make_helper(builder, slicetype, sliceobj)
        result_size = slicing.get_slice_length(builder, slice)
        return result_size

    return sig, codegen


@register_jitable(_nrt=False)
def _strncpy(dst, dst_offset, src, src_offset, n):
    if src._kind == dst._kind:
        byte_width = _kind_to_byte_width(src._kind)
        src_byte_offset = byte_width * src_offset
        dst_byte_offset = byte_width * dst_offset
        nbytes = n * byte_width
        memcpy_region(dst._data, dst_byte_offset, src._data,
                      src_byte_offset, nbytes, align=1)
    else:
        for i in range(n):
            _set_code_point(dst, dst_offset + i,
                            _get_code_point(src, src_offset + i))


@intrinsic
def _get_str_slice_view(typingctx, src_t, start_t, length_t):
    """Create a slice of a unicode string using a view of its data to avoid
    extra allocation.
    """
    assert src_t == types.unicode_type

    def codegen(context, builder, sig, args):
        src, start, length = args
        in_str = cgutils.create_struct_proxy(
            types.unicode_type)(context, builder, value=src)
        view_str = cgutils.create_struct_proxy(
            types.unicode_type)(context, builder)
        view_str.meminfo = in_str.meminfo
        view_str.kind = in_str.kind
        view_str.is_ascii = in_str.is_ascii
        view_str.length = length
        # hash value -1 to indicate "need to compute hash"
        view_str.hash = context.get_constant(_Py_hash_t, -1)
        # get a pointer to start of slice data
        bw_typ = context.typing_context.resolve_value_type(_kind_to_byte_width)
        bw_sig = bw_typ.get_call_type(
            context.typing_context, (types.int32,), {})
        bw_impl = context.get_function(bw_typ, bw_sig)
        byte_width = bw_impl(builder, (in_str.kind,))
        offset = builder.mul(start, byte_width)
        view_str.data = builder.gep(in_str.data, [offset])
        # Set parent pyobject to NULL
        view_str.parent = cgutils.get_null_value(view_str.parent.type)
        # incref original string
        if context.enable_nrt:
            context.nrt.incref(builder, sig.args[0], src)
        return view_str._getvalue()

    sig = types.unicode_type(types.unicode_type, types.intp, types.intp)
    return sig, codegen


@overload(operator.getitem)
def unicode_getitem(s, idx):
    if isinstance(s, types.UnicodeType):
        if isinstance(idx, types.Integer):
            def getitem_char(s, idx):
                idx = normalize_str_idx(idx, len(s))
                ret = _empty_string(s._kind, 1, s._is_ascii)
                _set_code_point(ret, 0, _get_code_point(s, idx))
                return ret
            return getitem_char
        elif isinstance(idx, types.SliceType):
            def getitem_slice(s, idx):
                slice_idx = _normalize_slice(idx, len(s))
                span = _slice_span(slice_idx)

                if slice_idx.step == 1:
                    return _get_str_slice_view(s, slice_idx.start, span)
                else:
                    ret = _empty_string(s._kind, span, s._is_ascii)
                    cur = slice_idx.start
                    for i in range(span):
                        _set_code_point(ret, i, _get_code_point(s, cur))
                        cur += slice_idx.step
                    return ret
            return getitem_slice


@overload(operator.add)
@overload(operator.iadd)
def unicode_concat(a, b):
    if isinstance(a, types.UnicodeType) and isinstance(b, types.UnicodeType):
        def concat_impl(a, b):
            new_length = a._length + b._length
            new_kind = _pick_kind(a._kind, b._kind)
            new_ascii = _pick_ascii(a._is_ascii, b._is_ascii)
            result = _empty_string(new_kind, new_length, new_ascii)
            for i in range(len(a)):
                _set_code_point(result, i, _get_code_point(a, i))
            for j in range(len(b)):
                _set_code_point(result, len(a) + j, _get_code_point(b, j))
            return result
        return concat_impl

    if isinstance(a, types.UnicodeType) and isinstance(b, types.UnicodeCharSeq):
        def concat_impl(a, b):
            return a + str(b)
        return concat_impl


@register_jitable
def _repeat_impl(str_arg, mult_arg):
    if str_arg == '' or mult_arg < 1:
        return ''
    elif mult_arg == 1:
        return str_arg
    else:
        new_length = str_arg._length * mult_arg
        new_kind = str_arg._kind
        result = _empty_string(new_kind, new_length, str_arg._is_ascii)
        # make initial copy into result
        len_a = len(str_arg)
        _strncpy(result, 0, str_arg, 0, len_a)
        # loop through powers of 2 for efficient copying
        copy_size = len_a
        while 2 * copy_size <= new_length:
            _strncpy(result, copy_size, result, 0, copy_size)
            copy_size *= 2

        if not 2 * copy_size == new_length:
            # if copy_size not an exact multiple it then needs
            # to complete the rest of the copies
            rest = new_length - copy_size
            _strncpy(result, copy_size, result, copy_size - rest, rest)
            return result


@overload(operator.mul)
def unicode_repeat(a, b):
    if isinstance(a, types.UnicodeType) and isinstance(b, types.Integer):
        def wrap(a, b):
            return _repeat_impl(a, b)
        return wrap
    elif isinstance(a, types.Integer) and isinstance(b, types.UnicodeType):
        def wrap(a, b):
            return _repeat_impl(b, a)
        return wrap


@overload(operator.not_)
def unicode_not(a):
    if isinstance(a, types.UnicodeType):
        def impl(a):
            return len(a) == 0
        return impl


def _is_upper(is_lower, is_upper, is_title):
    # impl is an approximate translation of:
    # https://github.com/python/cpython/blob/1d4b6ba19466aba0eb91c4ba01ba509acf18c723/Objects/unicodeobject.c#L11794-L11827    # noqa: E501
    # mixed with:
    # https://github.com/python/cpython/blob/1d4b6ba19466aba0eb91c4ba01ba509acf18c723/Objects/bytes_methods.c#L218-L242    # noqa: E501
    def impl(a):
        l = len(a)
        if l == 1:
            return is_upper(_get_code_point(a, 0))
        if l == 0:
            return False
        cased = False
        for idx in range(l):
            code_point = _get_code_point(a, idx)
            if is_lower(code_point) or is_title(code_point):
                return False
            elif(not cased and is_upper(code_point)):
                cased = True
        return cased
    return impl


_always_false = register_jitable(lambda x: False)
_ascii_is_upper = register_jitable(_is_upper(_Py_ISLOWER, _Py_ISUPPER,
                                             _always_false))
_unicode_is_upper = register_jitable(_is_upper(_PyUnicode_IsLowercase,
                                               _PyUnicode_IsUppercase,
                                               _PyUnicode_IsTitlecase))


@overload_method(types.UnicodeType, 'isupper')
def unicode_isupper(a):
    """
    Implements .isupper()
    """
    def impl(a):
        if a._is_ascii:
            return _ascii_is_upper(a)
        else:
            return _unicode_is_upper(a)
    return impl


@overload_method(types.UnicodeType, 'upper')
def unicode_upper(a):
    """
    Implements .upper()
    """
    def impl(a):
        # main structure is a translation of:
        # https://github.com/python/cpython/blob/1d4b6ba19466aba0eb91c4ba01ba509acf18c723/Objects/unicodeobject.c#L13308-L13316    # noqa: E501

        # ASCII fast path
        l = len(a)
        if a._is_ascii:
            # This is an approximate translation of:
            # https://github.com/python/cpython/blob/1d4b6ba19466aba0eb91c4ba01ba509acf18c723/Objects/bytes_methods.c#L300    # noqa: E501
            ret = _empty_string(a._kind, l, a._is_ascii)
            for idx in range(l):
                code_point = _get_code_point(a, idx)
                _set_code_point(ret, idx, _Py_TOUPPER(code_point))
            return ret
        else:
            # This part in an amalgamation of two algorithms:
            # https://github.com/python/cpython/blob/1d4b6ba19466aba0eb91c4ba01ba509acf18c723/Objects/unicodeobject.c#L9864-L9908    # noqa: E501
            # https://github.com/python/cpython/blob/1d4b6ba19466aba0eb91c4ba01ba509acf18c723/Objects/unicodeobject.c#L9787-L9805    # noqa: E501
            #
            # The alg walks the string and writes the upper version of the code
            # point into a 4byte kind unicode string and at the same time
            # tracks the maximum width "upper" character encountered, following
            # this the 4byte kind string is reinterpreted as needed into the
            # maximum width kind string
            tmp = _empty_string(PY_UNICODE_4BYTE_KIND, 3 * l, a._is_ascii)
            mapped = np.array((3,), dtype=_Py_UCS4)
            maxchar = 0
            k = 0
            for idx in range(l):
                mapped[:] = 0
                code_point = _get_code_point(a, idx)
                n_res = _PyUnicode_ToUpperFull(_Py_UCS4(code_point), mapped)
                for j in range(n_res):
                    maxchar = max(maxchar, mapped[j])
                    _set_code_point(tmp, k, mapped[j])
                    k += 1
            newlength = k
            newkind = _codepoint_to_kind(maxchar)
            ret = _empty_string(newkind, newlength,
                                _codepoint_is_ascii(maxchar))
            for i in range(newlength):
                _set_code_point(ret, i, _get_code_point(tmp, i))
            return ret
    return impl


# https://github.com/python/cpython/blob/1d4b6ba19466aba0eb91c4ba01ba509acf18c723/Objects/unicodeobject.c#L11896-L11925    # noqa: E501
@overload_method(types.UnicodeType, 'isspace')
def unicode_isspace(data):
    """Implements UnicodeType.isspace()"""

    def impl(data):
        length = len(data)
        if length == 1:
            return _PyUnicode_IsSpace(_get_code_point(data, 0))

        if length == 0:
            return False

        for i in range(length):
            code_point = _get_code_point(data, i)
            if not _PyUnicode_IsSpace(code_point):
                return False

        return True

    return impl


@overload_method(types.UnicodeType, 'istitle')
def unicode_istitle(s):
    """
    Implements UnicodeType.istitle()
    The algorithm is an approximate translation from CPython:
    https://github.com/python/cpython/blob/1d4b6ba19466aba0eb91c4ba01ba509acf18c723/Objects/unicodeobject.c#L11829-L11885 # noqa: E501
    """

    def impl(s):
        cased = False
        previous_is_cased = False
        for char in s:
            if _PyUnicode_IsUppercase(char) or _PyUnicode_IsTitlecase(char):
                if previous_is_cased:
                    return False
                cased = True
                previous_is_cased = True
            elif _PyUnicode_IsLowercase(char):
                if not previous_is_cased:
                    return False
            else:
                previous_is_cased = False

        return cased
    return impl


if sys.version_info[:2] >= (3, 7):
    @overload_method(types.UnicodeType, 'isascii')
    def unicode_isascii(data):
        """Implements UnicodeType.isascii()"""

        def impl(data):
            return data._is_ascii
        return impl


@overload_method(types.UnicodeType, 'islower')
def unicode_islower(data):
    """
    impl is an approximate translation of:
    https://github.com/python/cpython/blob/201c8f79450628241574fba940e08107178dc3a5/Objects/unicodeobject.c#L11900-L11933    # noqa: E501
    mixed with:
    https://github.com/python/cpython/blob/201c8f79450628241574fba940e08107178dc3a5/Objects/bytes_methods.c#L131-L156    # noqa: E501
    """

    def impl(data):
        length = len(data)
        if length == 1:
            return _PyUnicode_IsLowercase(_get_code_point(data, 0))
        if length == 0:
            return False

        cased = False
        for idx in range(length):
            cp = _get_code_point(data, idx)
            if _PyUnicode_IsUppercase(cp) or _PyUnicode_IsTitlecase(cp):
                return False
            elif not cased and _PyUnicode_IsLowercase(cp):
                cased = True
        return cased
    return impl


# https://github.com/python/cpython/blob/201c8f79450628241574fba940e08107178dc3a5/Objects/unicodeobject.c#L9856-L9883    # noqa: E501
@register_jitable
def _handle_capital_sigma(data, length, idx):
    """This is a translation of the function that handles the capital sigma."""
    c = 0
    j = idx - 1
    while j >= 0:
        c = _get_code_point(data, j)
        if not _PyUnicode_IsCaseIgnorable(c):
            break
        j -= 1
    final_sigma = (j >= 0 and _PyUnicode_IsCased(c))
    if final_sigma:
        j = idx + 1
        while j < length:
            c = _get_code_point(data, j)
            if not _PyUnicode_IsCaseIgnorable(c):
                break
            j += 1
        final_sigma = (j == length or (not _PyUnicode_IsCased(c)))

    return 0x3c2 if final_sigma else 0x3c3


# https://github.com/python/cpython/blob/201c8f79450628241574fba940e08107178dc3a5/Objects/unicodeobject.c#L9885-L9895    # noqa: E501
@register_jitable
def _lower_ucs4(code_point, data, length, idx, mapped):
    """This is a translation of the function that lowers a character."""
    if code_point == 0x3A3:
        mapped[0] = _handle_capital_sigma(data, length, idx)
        return 1
    return _PyUnicode_ToLowerFull(code_point, mapped)


# https://github.com/python/cpython/blob/201c8f79450628241574fba940e08107178dc3a5/Objects/unicodeobject.c#L9996-L10021    # noqa: E501
@register_jitable
def _do_title(data, length, res, maxchars):
    """This is a translation of the function that titles a unicode string."""
    k = 0
    previous_cased = False
    mapped = np.zeros(3, dtype=_Py_UCS4)
    for idx in range(length):
        mapped.fill(0)
        code_point = _get_code_point(data, idx)
        if previous_cased:
            n_res = _lower_ucs4(code_point, data, length, idx, mapped)
        else:
            n_res = _PyUnicode_ToTitleFull(_Py_UCS4(code_point), mapped)
        for m in mapped[:n_res]:
            maxchar, = maxchars
            maxchars[0] = max(maxchar, m)
            _set_code_point(res, k, m)
            k += 1
        previous_cased = _PyUnicode_IsCased(_Py_UCS4(code_point))
    return k


# https://github.com/python/cpython/blob/201c8f79450628241574fba940e08107178dc3a5/Objects/unicodeobject.c#L10023-L10069    # noqa: E501
@overload_method(types.UnicodeType, 'title')
def unicode_title(data):
    """Implements str.title()"""
    # https://docs.python.org/3/library/stdtypes.html#str.title
    def impl(data):
        length = len(data)
        tmp = _empty_string(PY_UNICODE_4BYTE_KIND, 3 * length, data._is_ascii)
        # maxchar should be inside of a list to be pass as argument by reference
        maxchar = 0
        maxchars = [maxchar]
        newlength = _do_title(data, length, tmp, maxchars)
        maxchar, = maxchars
        newkind = _codepoint_to_kind(maxchar)
        res = _empty_string(newkind, newlength, _codepoint_is_ascii(maxchar))
        for i in range(newlength):
            _set_code_point(res, i, _get_code_point(tmp, i))
        return res
    return impl


# https://github.com/python/cpython/blob/201c8f79450628241574fba940e08107178dc3a5/Objects/unicodeobject.c#L9946-L9965    # noqa: E501
@register_jitable
def _do_upper_or_lower(data, length, res, maxchars, lower):
    k = 0
    for idx in range(length):
        mapped = np.zeros(3, dtype=_Py_UCS4)
        code_point = _get_code_point(data, idx)
        if lower:
            n_res = _lower_ucs4(code_point, data, length, idx, mapped)
        else:
            # might be needed if call _do_upper_or_lower in unicode_upper
            n_res = _PyUnicode_ToUpperFull(code_point, mapped)
        for m in mapped[:n_res]:
            maxchars[0] = max(maxchars[0], m)
            _set_code_point(res, k, m)
            k += 1
    return k


@overload_method(types.UnicodeType, 'lower')
def unicode_lower(data):
    """Implements .lower()"""
    def impl(data):
        # main structure is a translation of:
        # https://github.com/python/cpython/blob/201c8f79450628241574fba940e08107178dc3a5/Objects/unicodeobject.c#L12380-L12388    # noqa: E501

        # ASCII fast path
        length = len(data)
        if data._is_ascii:
            # This is an approximate translation of:
            # https://github.com/python/cpython/blob/201c8f79450628241574fba940e08107178dc3a5/Objects/bytes_methods.c#L247-L255    # noqa: E501
            res = _empty_string(data._kind, length, data._is_ascii)
            for idx in range(length):
                code_point = _get_code_point(data, idx)
                _set_code_point(res, idx, _Py_TOLOWER(code_point))
            return res
        else:
            # This is an approximate translation of:
            # https://github.com/python/cpython/blob/201c8f79450628241574fba940e08107178dc3a5/Objects/unicodeobject.c#L10023-L10069    # noqa: E501
            tmp = _empty_string(PY_UNICODE_4BYTE_KIND, 3 * length,
                                data._is_ascii)
            # maxchar is inside of a list to be pass as argument by reference
            maxchars = [0]
            newlength = _do_upper_or_lower(data, length, tmp, maxchars,
                                           lower=True)
            maxchar = maxchars[0]
            newkind = _codepoint_to_kind(maxchar)
            res = _empty_string(newkind, newlength,
                                _codepoint_is_ascii(maxchar))
            for i in range(newlength):
                _set_code_point(res, i, _get_code_point(tmp, i))
            return res

    return impl


@lower_builtin('getiter', types.UnicodeType)
def getiter_unicode(context, builder, sig, args):
    [ty] = sig.args
    [data] = args

    iterobj = context.make_helper(builder, sig.return_type)

    # set the index to zero
    zero = context.get_constant(types.uintp, 0)
    indexptr = cgutils.alloca_once_value(builder, zero)

    iterobj.index = indexptr

    # wire in the unicode type data
    iterobj.data = data

    # incref as needed
    if context.enable_nrt:
        context.nrt.incref(builder, ty, data)

    res = iterobj._getvalue()
    return impl_ret_new_ref(context, builder, sig.return_type, res)


@lower_builtin('iternext', types.UnicodeIteratorType)
# a new ref counted object is put into result._yield so set the new_ref to True!
@iternext_impl(RefType.NEW)
def iternext_unicode(context, builder, sig, args, result):
    [iterty] = sig.args
    [iter] = args

    tyctx = context.typing_context

    # get ref to unicode.__getitem__
    fnty = tyctx.resolve_value_type(operator.getitem)
    getitem_sig = fnty.get_call_type(tyctx, (types.unicode_type, types.uintp),
                                     {})
    getitem_impl = context.get_function(fnty, getitem_sig)

    # get ref to unicode.__len__
    fnty = tyctx.resolve_value_type(len)
    len_sig = fnty.get_call_type(tyctx, (types.unicode_type,), {})
    len_impl = context.get_function(fnty, len_sig)

    # grab unicode iterator struct
    iterobj = context.make_helper(builder, iterty, value=iter)

    # find the length of the string
    strlen = len_impl(builder, (iterobj.data,))

    # find the current index
    index = builder.load(iterobj.index)

    # see if the index is in range
    is_valid = builder.icmp_unsigned('<', index, strlen)
    result.set_valid(is_valid)

    with builder.if_then(is_valid):
        # return value at index
        gotitem = getitem_impl(builder, (iterobj.data, index,))
        result.yield_(gotitem)

        # bump index for next cycle
        nindex = cgutils.increment_index(builder, index)
        builder.store(nindex, iterobj.index)<|MERGE_RESOLUTION|>--- conflicted
+++ resolved
@@ -505,10 +505,7 @@
 
     return start, end
 
-<<<<<<< HEAD
-=======
-
->>>>>>> 4d405518
+
 def unicode_idx_check_type(ty, name):
     """Check object belongs to one of specific types
     ty: type
@@ -529,41 +526,10 @@
         raise TypingError('"{}" must be {}, not {}'.format(name, accepted, ty))
 
 
-<<<<<<< HEAD
-@overload_method(types.UnicodeType, 'rfind')
-def unicode_rfind(s, substr, start=None, end=None):
-    """Implements str.rfind()"""
-    def unicode_rfind_check_type(ty, name):
-        """Check object belongs to one of specific types
-        ty: type
-            Type of the object
-        name: str
-            Name of the object
-        """
-        thety = ty
-        # if the type is omitted, the concrete type is the value
-        if isinstance(ty, types.Omitted):
-            thety = ty.value
-        # if the type is optional, the concrete type is the captured type
-        elif isinstance(ty, types.Optional):
-            thety = ty.type
-
-        accepted = (types.Integer, types.NoneType)
-        if thety is not None and not isinstance(thety, accepted):
-            raise TypingError(
-                '"{}" must be {}, not {}'.format(name, accepted, ty))
-
-    unicode_rfind_check_type(start, 'start')
-    unicode_rfind_check_type(end, 'end')
-
-    if not isinstance(substr, types.UnicodeType):
-        msg = 'must be {}, not {}'.format(types.UnicodeType, type(substr))
-=======
 def unicode_sub_check_type(ty, name):
     """Check object belongs to unicode type"""
     if not isinstance(ty, types.UnicodeType):
         msg = '"{}" must be {}, not {}'.format(name, types.UnicodeType, ty)
->>>>>>> 4d405518
         raise TypingError(msg)
 
 
