import operator

import numpy as np
from llvmlite.ir import IntType, Constant

from numba.extending import (
    models,
    register_model,
    make_attribute_wrapper,
    unbox,
    box,
    NativeValue,
    overload,
    overload_method,
    intrinsic,
    register_jitable,
)
from numba.targets.imputils import (lower_constant, lower_cast, lower_builtin,
                                    iternext_impl, impl_ret_new_ref, RefType)
from numba.datamodel import register_default, StructModel
from numba import cgutils
from numba import types
from numba.pythonapi import (
    PY_UNICODE_1BYTE_KIND,
    PY_UNICODE_2BYTE_KIND,
    PY_UNICODE_4BYTE_KIND,
    PY_UNICODE_WCHAR_KIND,
)
from numba.targets import slicing
from numba._helperlib import c_helpers
from numba.targets.hashing import _Py_hash_t
from numba.unsafe.bytes import memcpy_region
from numba.errors import TypingError
from .unicode_support import (_Py_TOUPPER, _Py_TOLOWER, _Py_UCS4,
                              _PyUnicode_ToUpperFull, _PyUnicode_ToLowerFull,
<<<<<<< HEAD
                              _PyUnicode_ToFoldedFull, _PyUnicode_ToTitleFull,
=======
                              _PyUnicode_ToTitleFull, _PyUnicode_IsSpace,
                              _PyUnicode_IsXidStart, _PyUnicode_IsXidContinue,
>>>>>>> e4674eea
                              _PyUnicode_IsCased, _PyUnicode_IsCaseIgnorable,
                              _PyUnicode_IsUppercase, _PyUnicode_IsLowercase,
                              _PyUnicode_IsTitlecase, _Py_ISLOWER, _Py_ISUPPER)

# DATA MODEL


@register_model(types.UnicodeType)
class UnicodeModel(models.StructModel):
    def __init__(self, dmm, fe_type):
        members = [
            ('data', types.voidptr),
            ('length', types.intp),
            ('kind', types.int32),
            ('is_ascii', types.uint32),
            ('hash', _Py_hash_t),
            ('meminfo', types.MemInfoPointer(types.voidptr)),
            # A pointer to the owner python str/unicode object
            ('parent', types.pyobject),
        ]
        models.StructModel.__init__(self, dmm, fe_type, members)


make_attribute_wrapper(types.UnicodeType, 'data', '_data')
make_attribute_wrapper(types.UnicodeType, 'length', '_length')
make_attribute_wrapper(types.UnicodeType, 'kind', '_kind')
make_attribute_wrapper(types.UnicodeType, 'is_ascii', '_is_ascii')
make_attribute_wrapper(types.UnicodeType, 'hash', '_hash')


@register_default(types.UnicodeIteratorType)
class UnicodeIteratorModel(StructModel):
    def __init__(self, dmm, fe_type):
        members = [('index', types.EphemeralPointer(types.uintp)),
                   ('data', fe_type.data)]
        super(UnicodeIteratorModel, self).__init__(dmm, fe_type, members)

# CAST


def compile_time_get_string_data(obj):
    """Get string data from a python string for use at compile-time to embed
    the string data into the LLVM module.
    """
    from ctypes import (
        CFUNCTYPE, c_void_p, c_int, c_uint, c_ssize_t, c_ubyte, py_object,
        POINTER, byref,
    )

    extract_unicode_fn = c_helpers['extract_unicode']
    proto = CFUNCTYPE(c_void_p, py_object, POINTER(c_ssize_t), POINTER(c_int),
                      POINTER(c_uint), POINTER(c_ssize_t))
    fn = proto(extract_unicode_fn)
    length = c_ssize_t()
    kind = c_int()
    is_ascii = c_uint()
    hashv = c_ssize_t()
    data = fn(obj, byref(length), byref(kind), byref(is_ascii), byref(hashv))
    if data is None:
        raise ValueError("cannot extract unicode data from the given string")
    length = length.value
    kind = kind.value
    is_ascii = is_ascii.value
    nbytes = (length + 1) * _kind_to_byte_width(kind)
    out = (c_ubyte * nbytes).from_address(data)
    return bytes(out), length, kind, is_ascii, hashv.value


def make_string_from_constant(context, builder, typ, literal_string):
    """
    Get string data by `compile_time_get_string_data()` and return a
    unicode_type LLVM value
    """
    databytes, length, kind, is_ascii, hashv = \
        compile_time_get_string_data(literal_string)
    mod = builder.module
    gv = context.insert_const_bytes(mod, databytes)
    uni_str = cgutils.create_struct_proxy(typ)(context, builder)
    uni_str.data = gv
    uni_str.length = uni_str.length.type(length)
    uni_str.kind = uni_str.kind.type(kind)
    uni_str.is_ascii = uni_str.is_ascii.type(is_ascii)
    # Set hash to -1 to indicate that it should be computed.
    # We cannot bake in the hash value because of hashseed randomization.
    uni_str.hash = uni_str.hash.type(-1)
    return uni_str._getvalue()


@lower_cast(types.StringLiteral, types.unicode_type)
def cast_from_literal(context, builder, fromty, toty, val):
    return make_string_from_constant(
        context, builder, toty, fromty.literal_value,
    )


# CONSTANT

@lower_constant(types.unicode_type)
def constant_unicode(context, builder, typ, pyval):
    return make_string_from_constant(context, builder, typ, pyval)


# BOXING


@unbox(types.UnicodeType)
def unbox_unicode_str(typ, obj, c):
    """
    Convert a unicode str object to a native unicode structure.
    """
    ok, data, length, kind, is_ascii, hashv = \
        c.pyapi.string_as_string_size_and_kind(obj)
    uni_str = cgutils.create_struct_proxy(typ)(c.context, c.builder)
    uni_str.data = data
    uni_str.length = length
    uni_str.kind = kind
    uni_str.is_ascii = is_ascii
    uni_str.hash = hashv
    uni_str.meminfo = c.pyapi.nrt_meminfo_new_from_pyobject(
        data,  # the borrowed data pointer
        obj,   # the owner pyobject; the call will incref it.
    )
    uni_str.parent = obj

    is_error = cgutils.is_not_null(c.builder, c.pyapi.err_occurred())
    return NativeValue(uni_str._getvalue(), is_error=is_error)


@box(types.UnicodeType)
def box_unicode_str(typ, val, c):
    """
    Convert a native unicode structure to a unicode string
    """
    uni_str = cgutils.create_struct_proxy(typ)(c.context, c.builder, value=val)
    res = c.pyapi.string_from_kind_and_data(
        uni_str.kind, uni_str.data, uni_str.length)
    # hash isn't needed now, just compute it so it ends up in the unicodeobject
    # hash cache, cpython doesn't always do this, depends how a string was
    # created it's safe, just burns the cycles required to hash on @box
    c.pyapi.object_hash(res)
    c.context.nrt.decref(c.builder, typ, val)
    return res


# HELPER FUNCTIONS


def make_deref_codegen(bitsize):
    def codegen(context, builder, signature, args):
        data, idx = args
        ptr = builder.bitcast(data, IntType(bitsize).as_pointer())
        ch = builder.load(builder.gep(ptr, [idx]))
        return builder.zext(ch, IntType(32))

    return codegen


@intrinsic
def deref_uint8(typingctx, data, offset):
    sig = types.uint32(types.voidptr, types.intp)
    return sig, make_deref_codegen(8)


@intrinsic
def deref_uint16(typingctx, data, offset):
    sig = types.uint32(types.voidptr, types.intp)
    return sig, make_deref_codegen(16)


@intrinsic
def deref_uint32(typingctx, data, offset):
    sig = types.uint32(types.voidptr, types.intp)
    return sig, make_deref_codegen(32)


@intrinsic
def _malloc_string(typingctx, kind, char_bytes, length, is_ascii):
    """make empty string with data buffer of size alloc_bytes.

    Must set length and kind values for string after it is returned
    """
    def details(context, builder, signature, args):
        [kind_val, char_bytes_val, length_val, is_ascii_val] = args

        # fill the struct
        uni_str_ctor = cgutils.create_struct_proxy(types.unicode_type)
        uni_str = uni_str_ctor(context, builder)
        # add null padding character
        nbytes_val = builder.mul(char_bytes_val,
                                 builder.add(length_val,
                                             Constant(length_val.type, 1)))
        uni_str.meminfo = context.nrt.meminfo_alloc(builder, nbytes_val)
        uni_str.kind = kind_val
        uni_str.is_ascii = is_ascii_val
        uni_str.length = length_val
        # empty string has hash value -1 to indicate "need to compute hash"
        uni_str.hash = context.get_constant(_Py_hash_t, -1)
        uni_str.data = context.nrt.meminfo_data(builder, uni_str.meminfo)
        # Set parent to NULL
        uni_str.parent = cgutils.get_null_value(uni_str.parent.type)
        return uni_str._getvalue()

    sig = types.unicode_type(types.int32, types.intp, types.intp, types.uint32)
    return sig, details


@register_jitable
def _empty_string(kind, length, is_ascii=0):
    char_width = _kind_to_byte_width(kind)
    s = _malloc_string(kind, char_width, length, is_ascii)
    _set_code_point(s, length, np.uint32(0))    # Write NULL character
    return s


# Disable RefCt for performance.
@register_jitable(_nrt=False)
def _get_code_point(a, i):
    if a._kind == PY_UNICODE_1BYTE_KIND:
        return deref_uint8(a._data, i)
    elif a._kind == PY_UNICODE_2BYTE_KIND:
        return deref_uint16(a._data, i)
    elif a._kind == PY_UNICODE_4BYTE_KIND:
        return deref_uint32(a._data, i)
    else:
        # there's also a wchar kind, but that's one of the above,
        # so skipping for this example
        return 0

####


def make_set_codegen(bitsize):
    def codegen(context, builder, signature, args):
        data, idx, ch = args
        if bitsize < 32:
            ch = builder.trunc(ch, IntType(bitsize))
        ptr = builder.bitcast(data, IntType(bitsize).as_pointer())
        builder.store(ch, builder.gep(ptr, [idx]))
        return context.get_dummy_value()

    return codegen


@intrinsic
def set_uint8(typingctx, data, idx, ch):
    sig = types.void(types.voidptr, types.int64, types.uint32)
    return sig, make_set_codegen(8)


@intrinsic
def set_uint16(typingctx, data, idx, ch):
    sig = types.void(types.voidptr, types.int64, types.uint32)
    return sig, make_set_codegen(16)


@intrinsic
def set_uint32(typingctx, data, idx, ch):
    sig = types.void(types.voidptr, types.int64, types.uint32)
    return sig, make_set_codegen(32)


@register_jitable(_nrt=False)
def _set_code_point(a, i, ch):
    # WARNING: This method is very dangerous:
    #   * Assumes that data contents can be changed (only allowed for new
    #     strings)
    #   * Assumes that the kind of unicode string is sufficiently wide to
    #     accept ch.  Will truncate ch to make it fit.
    #   * Assumes that i is within the valid boundaries of the function
    if a._kind == PY_UNICODE_1BYTE_KIND:
        set_uint8(a._data, i, ch)
    elif a._kind == PY_UNICODE_2BYTE_KIND:
        set_uint16(a._data, i, ch)
    elif a._kind == PY_UNICODE_4BYTE_KIND:
        set_uint32(a._data, i, ch)
    else:
        raise AssertionError(
            "Unexpected unicode representation in _set_code_point")


@register_jitable
def _pick_kind(kind1, kind2):
    if kind1 == PY_UNICODE_WCHAR_KIND or kind2 == PY_UNICODE_WCHAR_KIND:
        raise AssertionError("PY_UNICODE_WCHAR_KIND unsupported")

    if kind1 == PY_UNICODE_1BYTE_KIND:
        return kind2
    elif kind1 == PY_UNICODE_2BYTE_KIND:
        if kind2 == PY_UNICODE_4BYTE_KIND:
            return kind2
        else:
            return kind1
    elif kind1 == PY_UNICODE_4BYTE_KIND:
        return kind1
    else:
        raise AssertionError("Unexpected unicode representation in _pick_kind")


@register_jitable
def _pick_ascii(is_ascii1, is_ascii2):
    if is_ascii1 == 1 and is_ascii2 == 1:
        return types.uint32(1)
    return types.uint32(0)


@register_jitable
def _kind_to_byte_width(kind):
    if kind == PY_UNICODE_1BYTE_KIND:
        return 1
    elif kind == PY_UNICODE_2BYTE_KIND:
        return 2
    elif kind == PY_UNICODE_4BYTE_KIND:
        return 4
    elif kind == PY_UNICODE_WCHAR_KIND:
        raise AssertionError("PY_UNICODE_WCHAR_KIND unsupported")
    else:
        raise AssertionError("Unexpected unicode encoding encountered")


@register_jitable(_nrt=False)
def _cmp_region(a, a_offset, b, b_offset, n):
    if n == 0:
        return 0
    elif a_offset + n > a._length:
        return -1
    elif b_offset + n > b._length:
        return 1

    for i in range(n):
        a_chr = _get_code_point(a, a_offset + i)
        b_chr = _get_code_point(b, b_offset + i)
        if a_chr < b_chr:
            return -1
        elif a_chr > b_chr:
            return 1

    return 0


@register_jitable(_nrt=False)
def _find(substr, s):
    # Naive, slow string matching for now
    for i in range(len(s) - len(substr) + 1):
        if _cmp_region(s, i, substr, 0, len(substr)) == 0:
            return i
    return -1


@register_jitable
def _codepoint_to_kind(cp):
    """
    Compute the minimum unicode kind needed to hold a given codepoint
    """
    if cp < 256:
        return PY_UNICODE_1BYTE_KIND
    elif cp < 65536:
        return PY_UNICODE_2BYTE_KIND
    else:
        # Maximum code point of Unicode 6.0: 0x10ffff (1,114,111)
        MAX_UNICODE = 0x10ffff
        if cp > MAX_UNICODE:
            msg = "Invalid codepoint. Found value greater than Unicode maximum"
            raise ValueError(msg)
        return PY_UNICODE_4BYTE_KIND


@register_jitable
def _codepoint_is_ascii(ch):
    """
    Returns true if a codepoint is in the ASCII range
    """
    return ch < 128


# PUBLIC API


@overload(str)
def unicode_str(s):
    if isinstance(s, types.UnicodeType):
        return lambda s: s


@overload(len)
def unicode_len(s):
    if isinstance(s, types.UnicodeType):
        def len_impl(s):
            return s._length
        return len_impl


@overload(operator.eq)
def unicode_eq(a, b):
    if isinstance(a, types.UnicodeType) and isinstance(b, types.UnicodeType):
        def eq_impl(a, b):
            if len(a) != len(b):
                return False
            return _cmp_region(a, 0, b, 0, len(a)) == 0
        return eq_impl


@overload(operator.ne)
def unicode_ne(a, b):
    if isinstance(a, types.UnicodeType) and isinstance(b, types.UnicodeType):
        def ne_impl(a, b):
            return not (a == b)
        return ne_impl


@overload(operator.lt)
def unicode_lt(a, b):
    if isinstance(a, types.UnicodeType) and isinstance(b, types.UnicodeType):
        def lt_impl(a, b):
            minlen = min(len(a), len(b))
            eqcode = _cmp_region(a, 0, b, 0, minlen)
            if eqcode == -1:
                return True
            elif eqcode == 0:
                return len(a) < len(b)
            return False
        return lt_impl


@overload(operator.gt)
def unicode_gt(a, b):
    if isinstance(a, types.UnicodeType) and isinstance(b, types.UnicodeType):
        def gt_impl(a, b):
            minlen = min(len(a), len(b))
            eqcode = _cmp_region(a, 0, b, 0, minlen)
            if eqcode == 1:
                return True
            elif eqcode == 0:
                return len(a) > len(b)
            return False
        return gt_impl


@overload(operator.le)
def unicode_le(a, b):
    if isinstance(a, types.UnicodeType) and isinstance(b, types.UnicodeType):
        def le_impl(a, b):
            return not (a > b)
        return le_impl


@overload(operator.ge)
def unicode_ge(a, b):
    if isinstance(a, types.UnicodeType) and isinstance(b, types.UnicodeType):
        def ge_impl(a, b):
            return not (a < b)
        return ge_impl


@overload(operator.contains)
def unicode_contains(a, b):
    if isinstance(a, types.UnicodeType) and isinstance(b, types.UnicodeType):
        def contains_impl(a, b):
            # note parameter swap: contains(a, b) == b in a
            return _find(substr=b, s=a) > -1
        return contains_impl


@overload_method(types.UnicodeType, 'find')
def unicode_find(a, b):
    if isinstance(b, types.UnicodeType):
        def find_impl(a, b):
            return _find(substr=b, s=a)
        return find_impl
    if isinstance(b, types.UnicodeCharSeq):
        def find_impl(a, b):
            return a.find(str(b))
        return find_impl


@overload_method(types.UnicodeType, 'rfind')
def unicode_rfind(s, substr, start=None, end=None):
    """Implements str.rfind()"""
    def unicode_rfind_check_type(ty, name):
        """Check object belongs to one of specific types
        ty: type
            Type of the object
        name: str
            Name of the object
        """
        thety = ty
        # if the type is omitted, the concrete type is the value
        if isinstance(ty, types.Omitted):
            thety = ty.value
        # if the type is optional, the concrete type is the captured type
        elif isinstance(ty, types.Optional):
            thety = ty.type

        accepted = (types.Integer, types.NoneType)
        if thety is not None and not isinstance(thety, accepted):
            raise TypingError(
                '"{}" must be {}, not {}'.format(name, accepted, ty))

    unicode_rfind_check_type(start, 'start')
    unicode_rfind_check_type(end, 'end')

    if not isinstance(substr, types.UnicodeType):
        msg = 'must be {}, not {}'.format(types.UnicodeType, type(substr))
        raise TypingError(msg)

    def rfind_impl(s, substr, start=None, end=None):
        length = len(s)
        sub_length = len(substr)
        if start is None:
            start = 0
        if end is None:
            end = length

        # https://github.com/python/cpython/blob/201c8f79450628241574fba940e08107178dc3a5/Objects/unicodeobject.c#L9342-L9354
        def _adjust_indices(length, start, end):
            if end > length:
                end = length
            if end < 0:
                end += length
                if end < 0:
                    end = 0
            if start < 0:
                start += length
                if start < 0:
                    start = 0

            return start, end

        start, end = _adjust_indices(length, start, end)
        if end - start < sub_length:
            return -1

        if sub_length == 0:
            return end

        for i in range(min(len(s), end) - len(substr), start - 1, -1):
            if _cmp_region(s, i, substr, 0, len(substr)) == 0:
                return i
        return -1
    return rfind_impl


@overload_method(types.UnicodeType, 'count')
def unicode_count(src, sub, start=None, end=None):

    _count_args_types_check(start)
    _count_args_types_check(end)

    if isinstance(sub, types.UnicodeType):
        def count_impl(src, sub, start=start, end=end):
            count = 0
            src_len = len(src)
            sub_len = len(sub)

            start = _normalize_slice_idx_count(start, src_len, 0)
            end = _normalize_slice_idx_count(end, src_len, src_len)

            if end - start < 0 or start > src_len:
                return 0

            src = src[start : end]
            src_len = len(src)
            start, end = 0, src_len
            if sub_len == 0:
                return src_len + 1

            while(start + sub_len <= src_len):
                if src[start : start + sub_len] == sub:
                    count += 1
                    start += sub_len
                else:
                    start += 1
            return count
        return count_impl
    error_msg = "The substring must be a UnicodeType, not {}"
    raise TypingError(error_msg.format(type(sub)))


# https://github.com/python/cpython/blob/1d4b6ba19466aba0eb91c4ba01ba509acf18c723/Objects/unicodeobject.c#L12979-L13033    # noqa: E501
@overload_method(types.UnicodeType, 'rpartition')
def unicode_rpartition(data, sep):
    """Implements str.rpartition()"""
    thety = sep
    # if the type is omitted, the concrete type is the value
    if isinstance(sep, types.Omitted):
        thety = sep.value
    # if the type is optional, the concrete type is the captured type
    elif isinstance(sep, types.Optional):
        thety = sep.type

    accepted = (types.UnicodeType, types.UnicodeCharSeq)
    if thety is not None and not isinstance(thety, accepted):
        msg = '"{}" must be {}, not {}'.format('sep', accepted, sep)
        raise TypingError(msg)

    def impl(data, sep):
        # https://github.com/python/cpython/blob/1d4b6ba19466aba0eb91c4ba01ba509acf18c723/Objects/stringlib/partition.h#L62-L115    # noqa: E501
        empty_str = _empty_string(data._kind, 0, data._is_ascii)
        sep_length = len(sep)
        if data._kind < sep._kind or len(data) < sep_length:
            return empty_str, empty_str, data

        if sep_length == 0:
            raise ValueError('empty separator')

        pos = data.rfind(sep)
        if pos < 0:
            return empty_str, empty_str, data

        return data[0:pos], sep, data[pos + sep_length:len(data)]

    return impl


@overload_method(types.UnicodeType, 'startswith')
def unicode_startswith(a, b):
    if isinstance(b, types.UnicodeType):
        def startswith_impl(a, b):
            return _cmp_region(a, 0, b, 0, len(b)) == 0
        return startswith_impl
    if isinstance(b, types.UnicodeCharSeq):
        def startswith_impl(a, b):
            return a.startswith(str(b))
        return startswith_impl


@overload_method(types.UnicodeType, 'endswith')
def unicode_endswith(a, b):
    if isinstance(b, types.UnicodeType):
        def endswith_impl(a, b):
            a_offset = len(a) - len(b)
            if a_offset < 0:
                return False
            return _cmp_region(a, a_offset, b, 0, len(b)) == 0
        return endswith_impl
    if isinstance(b, types.UnicodeCharSeq):
        def endswith_impl(a, b):
            return a.endswith(str(b))
        return endswith_impl


@overload_method(types.UnicodeType, 'split')
def unicode_split(a, sep=None, maxsplit=-1):
    if not (maxsplit == -1 or
            isinstance(maxsplit, (types.Omitted, types.Integer,
                                  types.IntegerLiteral))):
        return None  # fail typing if maxsplit is not an integer

    if isinstance(sep, types.UnicodeCharSeq):
        def split_impl(a, sep, maxsplit=1):
            return a.split(str(sep), maxsplit=maxsplit)
        return split_impl

    if isinstance(sep, types.UnicodeType):
        def split_impl(a, sep, maxsplit=-1):
            a_len = len(a)
            sep_len = len(sep)

            if sep_len == 0:
                raise ValueError('empty separator')

            parts = []
            last = 0
            idx = 0

            if sep_len == 1 and maxsplit == -1:
                sep_code_point = _get_code_point(sep, 0)
                for idx in range(a_len):
                    if _get_code_point(a, idx) == sep_code_point:
                        parts.append(a[last:idx])
                        last = idx + 1
            else:
                split_count = 0

                while idx < a_len and (maxsplit == -1 or
                                       split_count < maxsplit):
                    if _cmp_region(a, idx, sep, 0, sep_len) == 0:
                        parts.append(a[last:idx])
                        idx += sep_len
                        last = idx
                        split_count += 1
                    else:
                        idx += 1

            if last <= a_len:
                parts.append(a[last:])

            return parts
        return split_impl
    elif sep is None or isinstance(sep, types.NoneType) or \
            getattr(sep, 'value', False) is None:
        def split_whitespace_impl(a, sep=None, maxsplit=-1):
            a_len = len(a)

            parts = []
            last = 0
            idx = 0
            split_count = 0
            in_whitespace_block = True

            for idx in range(a_len):
                code_point = _get_code_point(a, idx)
                is_whitespace = _PyUnicode_IsSpace(code_point)
                if in_whitespace_block:
                    if is_whitespace:
                        pass  # keep consuming space
                    else:
                        last = idx  # this is the start of the next string
                        in_whitespace_block = False
                else:
                    if not is_whitespace:
                        pass  # keep searching for whitespace transition
                    else:
                        parts.append(a[last:idx])
                        in_whitespace_block = True
                        split_count += 1
                        if maxsplit != -1 and split_count == maxsplit:
                            break

            if last <= a_len and not in_whitespace_block:
                parts.append(a[last:])

            return parts
        return split_whitespace_impl


@overload_method(types.UnicodeType, 'center')
def unicode_center(string, width, fillchar=' '):
    if not isinstance(width, types.Integer):
        raise TypingError('The width must be an Integer')

    if isinstance(fillchar, types.UnicodeCharSeq):
        def center_impl(string, width, fillchar):
            return string.center(width, str(fillchar))
        return center_impl

    if not (fillchar == ' ' or
            isinstance(fillchar, (types.Omitted, types.UnicodeType))):
        raise TypingError('The fillchar must be a UnicodeType')

    def center_impl(string, width, fillchar=' '):
        str_len = len(string)
        fillchar_len = len(fillchar)

        if fillchar_len != 1:
            raise ValueError('The fill character must be exactly one '
                             'character long')

        if width <= str_len:
            return string

        allmargin = width - str_len
        lmargin = (allmargin // 2) + (allmargin & width & 1)
        rmargin = allmargin - lmargin

        l_string = fillchar * lmargin
        if lmargin == rmargin:
            return l_string + string + l_string
        else:
            return l_string + string + (fillchar * rmargin)

    return center_impl


@overload_method(types.UnicodeType, 'ljust')
def unicode_ljust(string, width, fillchar=' '):
    if not isinstance(width, types.Integer):
        raise TypingError('The width must be an Integer')

    if isinstance(fillchar, types.UnicodeCharSeq):
        def ljust_impl(string, width, fillchar):
            return string.ljust(width, str(fillchar))
        return ljust_impl

    if not (fillchar == ' ' or isinstance(
            fillchar, (types.Omitted, types.UnicodeType))):
        raise TypingError('The fillchar must be a UnicodeType')

    def ljust_impl(string, width, fillchar=' '):
        str_len = len(string)
        fillchar_len = len(fillchar)

        if fillchar_len != 1:
            raise ValueError('The fill character must be exactly one '
                             'character long')

        if width <= str_len:
            return string

        newstr = string + (fillchar * (width - str_len))

        return newstr
    return ljust_impl


@overload_method(types.UnicodeType, 'rjust')
def unicode_rjust(string, width, fillchar=' '):
    if not isinstance(width, types.Integer):
        raise TypingError('The width must be an Integer')

    if isinstance(fillchar, types.UnicodeCharSeq):
        def rjust_impl(string, width, fillchar):
            return string.rjust(width, str(fillchar))
        return rjust_impl

    if not (fillchar == ' ' or
            isinstance(fillchar, (types.Omitted, types.UnicodeType))):
        raise TypingError('The fillchar must be a UnicodeType')

    def rjust_impl(string, width, fillchar=' '):
        str_len = len(string)
        fillchar_len = len(fillchar)

        if fillchar_len != 1:
            raise ValueError('The fill character must be exactly one '
                             'character long')

        if width <= str_len:
            return string

        newstr = (fillchar * (width - str_len)) + string

        return newstr
    return rjust_impl


@register_jitable
def join_list(sep, parts):
    parts_len = len(parts)
    if parts_len == 0:
        return ''

    # Precompute size and char_width of result
    sep_len = len(sep)
    length = (parts_len - 1) * sep_len
    kind = sep._kind
    is_ascii = sep._is_ascii
    for p in parts:
        length += len(p)
        kind = _pick_kind(kind, p._kind)
        is_ascii = _pick_ascii(is_ascii, p._is_ascii)

    result = _empty_string(kind, length, is_ascii)

    # populate string
    part = parts[0]
    _strncpy(result, 0, part, 0, len(part))
    dst_offset = len(part)
    for idx in range(1, parts_len):
        _strncpy(result, dst_offset, sep, 0, sep_len)
        dst_offset += sep_len
        part = parts[idx]
        _strncpy(result, dst_offset, part, 0, len(part))
        dst_offset += len(part)

    return result


@overload_method(types.UnicodeType, 'join')
def unicode_join(sep, parts):

    if isinstance(parts, types.List):
        if isinstance(parts.dtype, types.UnicodeType):
            def join_list_impl(sep, parts):
                return join_list(sep, parts)
            return join_list_impl
        elif isinstance(parts.dtype, types.UnicodeCharSeq):
            def join_list_impl(sep, parts):
                _parts = [str(p) for p in parts]
                return join_list(sep, _parts)
            return join_list_impl
        else:
            pass  # lists of any other type not supported
    elif isinstance(parts, types.IterableType):
        def join_iter_impl(sep, parts):
            parts_list = [p for p in parts]
            return join_list(sep, parts_list)
        return join_iter_impl
    elif isinstance(parts, types.UnicodeType):
        # Temporary workaround until UnicodeType is iterable
        def join_str_impl(sep, parts):
            parts_list = [parts[i] for i in range(len(parts))]
            return join_list(sep, parts_list)
        return join_str_impl


@overload_method(types.UnicodeType, 'zfill')
def unicode_zfill(string, width):
    if not isinstance(width, types.Integer):
        raise TypingError("<width> must be an Integer")

    def zfill_impl(string, width):

        str_len = len(string)

        if width <= str_len:
            return string

        first_char = string[0] if str_len else ''
        padding = '0' * (width - str_len)

        if first_char in ['+', '-']:
            newstr = first_char + padding + string[1:]
        else:
            newstr = padding + string

        return newstr

    return zfill_impl


# https://github.com/python/cpython/blob/1d4b6ba19466aba0eb91c4ba01ba509acf18c723/Objects/unicodeobject.c#L12126-L12161    # noqa: E501
@overload_method(types.UnicodeType, 'isidentifier')
def unicode_isidentifier(data):
    """Implements UnicodeType.isidentifier()"""

    def impl(data):
        length = len(data)
        if length == 0:
            return False

        first_cp = _get_code_point(data, 0)
        if not _PyUnicode_IsXidStart(first_cp) and first_cp != 0x5F:
            return False

        for i in range(1, length):
            code_point = _get_code_point(data, i)
            if not _PyUnicode_IsXidContinue(code_point):
                return False

        return True

    return impl


@register_jitable
def unicode_strip_left_bound(string, chars):
    chars = ' ' if chars is None else chars
    str_len = len(string)

    for i in range(str_len):
        if string[i] not in chars:
            return i
    return str_len


@register_jitable
def unicode_strip_right_bound(string, chars):
    chars = ' ' if chars is None else chars
    str_len = len(string)

    for i in range(str_len - 1, -1, -1):
        if string[i] not in chars:
            i += 1
            break
    return i


def unicode_strip_types_check(chars):
    if isinstance(chars, types.Optional):
        chars = chars.type  # catch optional type with invalid non-None type
    if not (chars is None or isinstance(chars, (types.Omitted,
                                                types.UnicodeType,
                                                types.NoneType))):
        raise TypingError('The arg must be a UnicodeType or None')


def _count_args_types_check(arg):
    if isinstance(arg, types.Optional):
        arg = arg.type
    if not (arg is None or isinstance(arg, (types.Omitted,
                                            types.Integer,
                                            types.NoneType))):
        raise TypingError("The slice indices must be an Integer or None")


@overload_method(types.UnicodeType, 'lstrip')
def unicode_lstrip(string, chars=None):

    if isinstance(chars, types.UnicodeCharSeq):
        def lstrip_impl(string, chars):
            return string.lstrip(str(chars))
        return lstrip_impl

    unicode_strip_types_check(chars)

    def lstrip_impl(string, chars=None):
        return string[unicode_strip_left_bound(string, chars):]
    return lstrip_impl


@overload_method(types.UnicodeType, 'rstrip')
def unicode_rstrip(string, chars=None):

    if isinstance(chars, types.UnicodeCharSeq):
        def rstrip_impl(string, chars):
            return string.rstrip(str(chars))
        return rstrip_impl

    unicode_strip_types_check(chars)

    def rstrip_impl(string, chars=None):
        return string[:unicode_strip_right_bound(string, chars)]
    return rstrip_impl


@overload_method(types.UnicodeType, 'strip')
def unicode_strip(string, chars=None):

    if isinstance(chars, types.UnicodeCharSeq):
        def strip_impl(string, chars):
            return string.strip(str(chars))
        return strip_impl

    unicode_strip_types_check(chars)

    def strip_impl(string, chars=None):
        lb = unicode_strip_left_bound(string, chars)
        rb = unicode_strip_right_bound(string, chars)
        return string[lb:rb]
    return strip_impl


# String creation

@register_jitable
def normalize_str_idx(idx, length, is_start=True):
    """
    Parameters
    ----------
    idx : int or None
        the index
    length : int
        the string length
    is_start : bool; optional with defaults to True
        Is it the *start* or the *stop* of the slice?

    Returns
    -------
    norm_idx : int
        normalized index
    """
    if idx is None:
        if is_start:
            return 0
        else:
            return length
    elif idx < 0:
        idx += length

    if idx < 0 or idx >= length:
        raise IndexError("string index out of range")

    return idx


@register_jitable
def _normalize_slice_idx_count(arg, slice_len, default):
    """
    Used for unicode_count

    If arg < -slice_len, returns 0 (prevents circle)

    If arg is within slice, e.g -slice_len <= arg < slice_len
    returns its real index via arg % slice_len

    If arg > slice_len, returns arg (in this case count must
    return 0 if it is start index)
    """

    if arg is None:
        return default
    if -slice_len <= arg < slice_len:
        return arg % slice_len
    return 0 if arg < 0 else arg


@intrinsic
def _normalize_slice(typingctx, sliceobj, length):
    """Fix slice object.
    """
    sig = sliceobj(sliceobj, length)

    def codegen(context, builder, sig, args):
        [slicetype, lengthtype] = sig.args
        [sliceobj, length] = args
        slice = context.make_helper(builder, slicetype, sliceobj)
        slicing.guard_invalid_slice(context, builder, slicetype, slice)
        slicing.fix_slice(builder, slice, length)
        return slice._getvalue()

    return sig, codegen


@intrinsic
def _slice_span(typingctx, sliceobj):
    """Compute the span from the given slice object.
    """
    sig = types.intp(sliceobj)

    def codegen(context, builder, sig, args):
        [slicetype] = sig.args
        [sliceobj] = args
        slice = context.make_helper(builder, slicetype, sliceobj)
        result_size = slicing.get_slice_length(builder, slice)
        return result_size

    return sig, codegen


@register_jitable(_nrt=False)
def _strncpy(dst, dst_offset, src, src_offset, n):
    if src._kind == dst._kind:
        byte_width = _kind_to_byte_width(src._kind)
        src_byte_offset = byte_width * src_offset
        dst_byte_offset = byte_width * dst_offset
        nbytes = n * byte_width
        memcpy_region(dst._data, dst_byte_offset, src._data,
                      src_byte_offset, nbytes, align=1)
    else:
        for i in range(n):
            _set_code_point(dst, dst_offset + i,
                            _get_code_point(src, src_offset + i))


@intrinsic
def _get_str_slice_view(typingctx, src_t, start_t, length_t):
    """Create a slice of a unicode string using a view of its data to avoid
    extra allocation.
    """
    assert src_t == types.unicode_type

    def codegen(context, builder, sig, args):
        src, start, length = args
        in_str = cgutils.create_struct_proxy(
            types.unicode_type)(context, builder, value=src)
        view_str = cgutils.create_struct_proxy(
            types.unicode_type)(context, builder)
        view_str.meminfo = in_str.meminfo
        view_str.kind = in_str.kind
        view_str.is_ascii = in_str.is_ascii
        view_str.length = length
        # hash value -1 to indicate "need to compute hash"
        view_str.hash = context.get_constant(_Py_hash_t, -1)
        # get a pointer to start of slice data
        bw_typ = context.typing_context.resolve_value_type(_kind_to_byte_width)
        bw_sig = bw_typ.get_call_type(
            context.typing_context, (types.int32,), {})
        bw_impl = context.get_function(bw_typ, bw_sig)
        byte_width = bw_impl(builder, (in_str.kind,))
        offset = builder.mul(start, byte_width)
        view_str.data = builder.gep(in_str.data, [offset])
        # Set parent pyobject to NULL
        view_str.parent = cgutils.get_null_value(view_str.parent.type)
        # incref original string
        if context.enable_nrt:
            context.nrt.incref(builder, sig.args[0], src)
        return view_str._getvalue()

    sig = types.unicode_type(types.unicode_type, types.intp, types.intp)
    return sig, codegen


@overload(operator.getitem)
def unicode_getitem(s, idx):
    if isinstance(s, types.UnicodeType):
        if isinstance(idx, types.Integer):
            def getitem_char(s, idx):
                idx = normalize_str_idx(idx, len(s))
                ret = _empty_string(s._kind, 1, s._is_ascii)
                _set_code_point(ret, 0, _get_code_point(s, idx))
                return ret
            return getitem_char
        elif isinstance(idx, types.SliceType):
            def getitem_slice(s, idx):
                slice_idx = _normalize_slice(idx, len(s))
                span = _slice_span(slice_idx)

                if slice_idx.step == 1:
                    return _get_str_slice_view(s, slice_idx.start, span)
                else:
                    ret = _empty_string(s._kind, span, s._is_ascii)
                    cur = slice_idx.start
                    for i in range(span):
                        _set_code_point(ret, i, _get_code_point(s, cur))
                        cur += slice_idx.step
                    return ret
            return getitem_slice


@overload(operator.add)
@overload(operator.iadd)
def unicode_concat(a, b):
    if isinstance(a, types.UnicodeType) and isinstance(b, types.UnicodeType):
        def concat_impl(a, b):
            new_length = a._length + b._length
            new_kind = _pick_kind(a._kind, b._kind)
            new_ascii = _pick_ascii(a._is_ascii, b._is_ascii)
            result = _empty_string(new_kind, new_length, new_ascii)
            for i in range(len(a)):
                _set_code_point(result, i, _get_code_point(a, i))
            for j in range(len(b)):
                _set_code_point(result, len(a) + j, _get_code_point(b, j))
            return result
        return concat_impl

    if isinstance(a, types.UnicodeType) and isinstance(b, types.UnicodeCharSeq):
        def concat_impl(a, b):
            return a + str(b)
        return concat_impl


@register_jitable
def _repeat_impl(str_arg, mult_arg):
    if str_arg == '' or mult_arg < 1:
        return ''
    elif mult_arg == 1:
        return str_arg
    else:
        new_length = str_arg._length * mult_arg
        new_kind = str_arg._kind
        result = _empty_string(new_kind, new_length, str_arg._is_ascii)
        # make initial copy into result
        len_a = len(str_arg)
        _strncpy(result, 0, str_arg, 0, len_a)
        # loop through powers of 2 for efficient copying
        copy_size = len_a
        while 2 * copy_size <= new_length:
            _strncpy(result, copy_size, result, 0, copy_size)
            copy_size *= 2

        if not 2 * copy_size == new_length:
            # if copy_size not an exact multiple it then needs
            # to complete the rest of the copies
            rest = new_length - copy_size
            _strncpy(result, copy_size, result, copy_size - rest, rest)
            return result


@overload(operator.mul)
def unicode_repeat(a, b):
    if isinstance(a, types.UnicodeType) and isinstance(b, types.Integer):
        def wrap(a, b):
            return _repeat_impl(a, b)
        return wrap
    elif isinstance(a, types.Integer) and isinstance(b, types.UnicodeType):
        def wrap(a, b):
            return _repeat_impl(b, a)
        return wrap


@overload(operator.not_)
def unicode_not(a):
    if isinstance(a, types.UnicodeType):
        def impl(a):
            return len(a) == 0
        return impl


def _is_upper(is_lower, is_upper, is_title):
    # impl is an approximate translation of:
    # https://github.com/python/cpython/blob/1d4b6ba19466aba0eb91c4ba01ba509acf18c723/Objects/unicodeobject.c#L11794-L11827    # noqa: E501
    # mixed with:
    # https://github.com/python/cpython/blob/1d4b6ba19466aba0eb91c4ba01ba509acf18c723/Objects/bytes_methods.c#L218-L242    # noqa: E501
    def impl(a):
        l = len(a)
        if l == 1:
            return is_upper(_get_code_point(a, 0))
        if l == 0:
            return False
        cased = False
        for idx in range(l):
            code_point = _get_code_point(a, idx)
            if is_lower(code_point) or is_title(code_point):
                return False
            elif(not cased and is_upper(code_point)):
                cased = True
        return cased
    return impl


_always_false = register_jitable(lambda x: False)
_ascii_is_upper = register_jitable(_is_upper(_Py_ISLOWER, _Py_ISUPPER,
                                             _always_false))
_unicode_is_upper = register_jitable(_is_upper(_PyUnicode_IsLowercase,
                                               _PyUnicode_IsUppercase,
                                               _PyUnicode_IsTitlecase))


@overload_method(types.UnicodeType, 'isupper')
def unicode_isupper(a):
    """
    Implements .isupper()
    """
    def impl(a):
        if a._is_ascii:
            return _ascii_is_upper(a)
        else:
            return _unicode_is_upper(a)
    return impl


@overload_method(types.UnicodeType, 'upper')
def unicode_upper(a):
    """
    Implements .upper()
    """
    def impl(a):
        # main structure is a translation of:
        # https://github.com/python/cpython/blob/1d4b6ba19466aba0eb91c4ba01ba509acf18c723/Objects/unicodeobject.c#L13308-L13316    # noqa: E501

        # ASCII fast path
        l = len(a)
        if a._is_ascii:
            # This is an approximate translation of:
            # https://github.com/python/cpython/blob/1d4b6ba19466aba0eb91c4ba01ba509acf18c723/Objects/bytes_methods.c#L300    # noqa: E501
            ret = _empty_string(a._kind, l, a._is_ascii)
            for idx in range(l):
                code_point = _get_code_point(a, idx)
                _set_code_point(ret, idx, _Py_TOUPPER(code_point))
            return ret
        else:
            # This part in an amalgamation of two algorithms:
            # https://github.com/python/cpython/blob/1d4b6ba19466aba0eb91c4ba01ba509acf18c723/Objects/unicodeobject.c#L9864-L9908    # noqa: E501
            # https://github.com/python/cpython/blob/1d4b6ba19466aba0eb91c4ba01ba509acf18c723/Objects/unicodeobject.c#L9787-L9805    # noqa: E501
            #
            # The alg walks the string and writes the upper version of the code
            # point into a 4byte kind unicode string and at the same time
            # tracks the maximum width "upper" character encountered, following
            # this the 4byte kind string is reinterpreted as needed into the
            # maximum width kind string
            tmp = _empty_string(PY_UNICODE_4BYTE_KIND, 3 * l, a._is_ascii)
            mapped = np.array((3,), dtype=_Py_UCS4)
            maxchar = 0
            k = 0
            for idx in range(l):
                mapped[:] = 0
                code_point = _get_code_point(a, idx)
                n_res = _PyUnicode_ToUpperFull(_Py_UCS4(code_point), mapped)
                for j in range(n_res):
                    maxchar = max(maxchar, mapped[j])
                    _set_code_point(tmp, k, mapped[j])
                    k += 1
            newlength = k
            newkind = _codepoint_to_kind(maxchar)
            ret = _empty_string(newkind, newlength,
                                _codepoint_is_ascii(maxchar))
            for i in range(newlength):
                _set_code_point(ret, i, _get_code_point(tmp, i))
            return ret
    return impl


<<<<<<< HEAD
def generate_operation_func(ascii_func, unicode_nres_func):
    """Generate common case operation performer."""
    def impl(data):
        length = len(data)
        if length == 0:
            return _empty_string(data._kind, length, data._is_ascii)

        if data._is_ascii:
            res = _empty_string(data._kind, length, 1)
            ascii_func(data, res)

            return res

        # https://github.com/python/cpython/blob/1d4b6ba19466aba0eb91c4ba01ba509acf18c723/Objects/unicodeobject.c#L9863-L9908    # noqa: E501
        tmp = _empty_string(PY_UNICODE_4BYTE_KIND, 3 * length, data._is_ascii)
        # maxchar should be inside of a list to be pass as argument by reference
        maxchars = [0]
        newlength = unicode_nres_func(data, length, tmp, maxchars)
        maxchar = maxchars[0]
        newkind = _codepoint_to_kind(maxchar)
        res = _empty_string(newkind, newlength, _codepoint_is_ascii(maxchar))
        for i in range(newlength):
            _set_code_point(res, i, _get_code_point(tmp, i))

        return res
=======
# https://github.com/python/cpython/blob/1d4b6ba19466aba0eb91c4ba01ba509acf18c723/Objects/unicodeobject.c#L11896-L11925    # noqa: E501
@overload_method(types.UnicodeType, 'isspace')
def unicode_isspace(data):
    """Implements UnicodeType.isspace()"""

    def impl(data):
        length = len(data)
        if length == 1:
            return _PyUnicode_IsSpace(_get_code_point(data, 0))

        if length == 0:
            return False

        for i in range(length):
            code_point = _get_code_point(data, i)
            if not _PyUnicode_IsSpace(code_point):
                return False

        return True
>>>>>>> e4674eea

    return impl


<<<<<<< HEAD
@register_jitable
def _unicode_casefold_doer(data, length, res, maxchars):
    k = 0
    mapped = np.zeros(3, dtype=_Py_UCS4)
    for idx in range(length):
        mapped.fill(0)
        code_point = _get_code_point(data, idx)
        n_res = _PyUnicode_ToFoldedFull(code_point, mapped)
        for m in mapped[:n_res]:
            maxchar = maxchars[0]
            maxchars[0] = max(maxchar, m)
            _set_code_point(res, k, m)
            k += 1

    return k


@register_jitable
def _ascii_casefold_doer(data, res):
    for idx in range(len(data)):
        code_point = _get_code_point(data, idx)
        _set_code_point(res, idx, _Py_TOLOWER(code_point))


_do_casefold = register_jitable(generate_operation_func(_ascii_casefold_doer,
                                                        _unicode_casefold_doer))


# https://github.com/python/cpython/blob/1d4b6ba19466aba0eb91c4ba01ba509acf18c723/Objects/unicodeobject.c#L10782-L10791    # noqa: E501
# mixed with
# https://github.com/python/cpython/blob/1d4b6ba19466aba0eb91c4ba01ba509acf18c723/Objects/unicodeobject.c#L9819-L9834    # noqa: E501
@overload_method(types.UnicodeType, 'casefold')
def unicode_casefold(data):
    """Implements str.casefold()"""
    return _do_casefold


=======
>>>>>>> e4674eea
@overload_method(types.UnicodeType, 'istitle')
def unicode_istitle(s):
    """
    Implements UnicodeType.istitle()
    The algorithm is an approximate translation from CPython:
    https://github.com/python/cpython/blob/1d4b6ba19466aba0eb91c4ba01ba509acf18c723/Objects/unicodeobject.c#L11829-L11885 # noqa: E501
    """

    def impl(s):
        cased = False
        previous_is_cased = False
        for char in s:
            if _PyUnicode_IsUppercase(char) or _PyUnicode_IsTitlecase(char):
                if previous_is_cased:
                    return False
                cased = True
                previous_is_cased = True
            elif _PyUnicode_IsLowercase(char):
                if not previous_is_cased:
                    return False
            else:
                previous_is_cased = False

        return cased
    return impl


@overload_method(types.UnicodeType, 'islower')
def unicode_islower(data):
    """
    impl is an approximate translation of:
    https://github.com/python/cpython/blob/201c8f79450628241574fba940e08107178dc3a5/Objects/unicodeobject.c#L11900-L11933    # noqa: E501
    mixed with:
    https://github.com/python/cpython/blob/201c8f79450628241574fba940e08107178dc3a5/Objects/bytes_methods.c#L131-L156    # noqa: E501
    """

    def impl(data):
        length = len(data)
        if length == 1:
            return _PyUnicode_IsLowercase(_get_code_point(data, 0))
        if length == 0:
            return False

        cased = False
        for idx in range(length):
            cp = _get_code_point(data, idx)
            if _PyUnicode_IsUppercase(cp) or _PyUnicode_IsTitlecase(cp):
                return False
            elif not cased and _PyUnicode_IsLowercase(cp):
                cased = True
        return cased
    return impl


# https://github.com/python/cpython/blob/201c8f79450628241574fba940e08107178dc3a5/Objects/unicodeobject.c#L9856-L9883    # noqa: E501
@register_jitable
def _handle_capital_sigma(data, length, idx):
    """This is a translation of the function that handles the capital sigma."""
    c = 0
    j = idx - 1
    while j >= 0:
        c = _get_code_point(data, j)
        if not _PyUnicode_IsCaseIgnorable(c):
            break
        j -= 1
    final_sigma = (j >= 0 and _PyUnicode_IsCased(c))
    if final_sigma:
        j = idx + 1
        while j < length:
            c = _get_code_point(data, j)
            if not _PyUnicode_IsCaseIgnorable(c):
                break
            j += 1
        final_sigma = (j == length or (not _PyUnicode_IsCased(c)))

    return 0x3c2 if final_sigma else 0x3c3


# https://github.com/python/cpython/blob/201c8f79450628241574fba940e08107178dc3a5/Objects/unicodeobject.c#L9885-L9895    # noqa: E501
@register_jitable
def _lower_ucs4(code_point, data, length, idx, mapped):
    """This is a translation of the function that lowers a character."""
    if code_point == 0x3A3:
        mapped[0] = _handle_capital_sigma(data, length, idx)
        return 1
    return _PyUnicode_ToLowerFull(code_point, mapped)


# https://github.com/python/cpython/blob/201c8f79450628241574fba940e08107178dc3a5/Objects/unicodeobject.c#L9996-L10021    # noqa: E501
@register_jitable
def _do_title(data, length, res, maxchars):
    """This is a translation of the function that titles a unicode string."""
    k = 0
    previous_cased = False
    mapped = np.zeros(3, dtype=_Py_UCS4)
    for idx in range(length):
        mapped.fill(0)
        code_point = _get_code_point(data, idx)
        if previous_cased:
            n_res = _lower_ucs4(code_point, data, length, idx, mapped)
        else:
            n_res = _PyUnicode_ToTitleFull(_Py_UCS4(code_point), mapped)
        for m in mapped[:n_res]:
            maxchar, = maxchars
            maxchars[0] = max(maxchar, m)
            _set_code_point(res, k, m)
            k += 1
        previous_cased = _PyUnicode_IsCased(_Py_UCS4(code_point))
    return k


# https://github.com/python/cpython/blob/201c8f79450628241574fba940e08107178dc3a5/Objects/unicodeobject.c#L10023-L10069    # noqa: E501
@overload_method(types.UnicodeType, 'title')
def unicode_title(data):
    """Implements str.title()"""
    # https://docs.python.org/3/library/stdtypes.html#str.title
    def impl(data):
        length = len(data)
        tmp = _empty_string(PY_UNICODE_4BYTE_KIND, 3 * length, data._is_ascii)
        # maxchar should be inside of a list to be pass as argument by reference
        maxchar = 0
        maxchars = [maxchar]
        newlength = _do_title(data, length, tmp, maxchars)
        maxchar, = maxchars
        newkind = _codepoint_to_kind(maxchar)
        res = _empty_string(newkind, newlength, _codepoint_is_ascii(maxchar))
        for i in range(newlength):
            _set_code_point(res, i, _get_code_point(tmp, i))
        return res
    return impl


# https://github.com/python/cpython/blob/201c8f79450628241574fba940e08107178dc3a5/Objects/unicodeobject.c#L9946-L9965    # noqa: E501
@register_jitable
def _do_upper_or_lower(data, length, res, maxchars, lower):
    k = 0
    for idx in range(length):
        mapped = np.zeros(3, dtype=_Py_UCS4)
        code_point = _get_code_point(data, idx)
        if lower:
            n_res = _lower_ucs4(code_point, data, length, idx, mapped)
        else:
            # might be needed if call _do_upper_or_lower in unicode_upper
            n_res = _PyUnicode_ToUpperFull(code_point, mapped)
        for m in mapped[:n_res]:
            maxchars[0] = max(maxchars[0], m)
            _set_code_point(res, k, m)
            k += 1
    return k


@overload_method(types.UnicodeType, 'lower')
def unicode_lower(data):
    """Implements .lower()"""
    def impl(data):
        # main structure is a translation of:
        # https://github.com/python/cpython/blob/201c8f79450628241574fba940e08107178dc3a5/Objects/unicodeobject.c#L12380-L12388    # noqa: E501

        # ASCII fast path
        length = len(data)
        if data._is_ascii:
            # This is an approximate translation of:
            # https://github.com/python/cpython/blob/201c8f79450628241574fba940e08107178dc3a5/Objects/bytes_methods.c#L247-L255    # noqa: E501
            res = _empty_string(data._kind, length, data._is_ascii)
            for idx in range(length):
                code_point = _get_code_point(data, idx)
                _set_code_point(res, idx, _Py_TOLOWER(code_point))
            return res
        else:
            # This is an approximate translation of:
            # https://github.com/python/cpython/blob/201c8f79450628241574fba940e08107178dc3a5/Objects/unicodeobject.c#L10023-L10069    # noqa: E501
            tmp = _empty_string(PY_UNICODE_4BYTE_KIND, 3 * length,
                                data._is_ascii)
            # maxchar is inside of a list to be pass as argument by reference
            maxchars = [0]
            newlength = _do_upper_or_lower(data, length, tmp, maxchars,
                                           lower=True)
            maxchar = maxchars[0]
            newkind = _codepoint_to_kind(maxchar)
            res = _empty_string(newkind, newlength,
                                _codepoint_is_ascii(maxchar))
            for i in range(newlength):
                _set_code_point(res, i, _get_code_point(tmp, i))
            return res

    return impl


@lower_builtin('getiter', types.UnicodeType)
def getiter_unicode(context, builder, sig, args):
    [ty] = sig.args
    [data] = args

    iterobj = context.make_helper(builder, sig.return_type)

    # set the index to zero
    zero = context.get_constant(types.uintp, 0)
    indexptr = cgutils.alloca_once_value(builder, zero)

    iterobj.index = indexptr

    # wire in the unicode type data
    iterobj.data = data

    # incref as needed
    if context.enable_nrt:
        context.nrt.incref(builder, ty, data)

    res = iterobj._getvalue()
    return impl_ret_new_ref(context, builder, sig.return_type, res)


@lower_builtin('iternext', types.UnicodeIteratorType)
# a new ref counted object is put into result._yield so set the new_ref to True!
@iternext_impl(RefType.NEW)
def iternext_unicode(context, builder, sig, args, result):
    [iterty] = sig.args
    [iter] = args

    tyctx = context.typing_context

    # get ref to unicode.__getitem__
    fnty = tyctx.resolve_value_type(operator.getitem)
    getitem_sig = fnty.get_call_type(tyctx, (types.unicode_type, types.uintp),
                                     {})
    getitem_impl = context.get_function(fnty, getitem_sig)

    # get ref to unicode.__len__
    fnty = tyctx.resolve_value_type(len)
    len_sig = fnty.get_call_type(tyctx, (types.unicode_type,), {})
    len_impl = context.get_function(fnty, len_sig)

    # grab unicode iterator struct
    iterobj = context.make_helper(builder, iterty, value=iter)

    # find the length of the string
    strlen = len_impl(builder, (iterobj.data,))

    # find the current index
    index = builder.load(iterobj.index)

    # see if the index is in range
    is_valid = builder.icmp_unsigned('<', index, strlen)
    result.set_valid(is_valid)

    with builder.if_then(is_valid):
        # return value at index
        gotitem = getitem_impl(builder, (iterobj.data, index,))
        result.yield_(gotitem)

        # bump index for next cycle
        nindex = cgutils.increment_index(builder, index)
        builder.store(nindex, iterobj.index)<|MERGE_RESOLUTION|>--- conflicted
+++ resolved
@@ -33,12 +33,9 @@
 from numba.errors import TypingError
 from .unicode_support import (_Py_TOUPPER, _Py_TOLOWER, _Py_UCS4,
                               _PyUnicode_ToUpperFull, _PyUnicode_ToLowerFull,
-<<<<<<< HEAD
-                              _PyUnicode_ToFoldedFull, _PyUnicode_ToTitleFull,
-=======
+                              _PyUnicode_ToFoldedFull,
                               _PyUnicode_ToTitleFull, _PyUnicode_IsSpace,
                               _PyUnicode_IsXidStart, _PyUnicode_IsXidContinue,
->>>>>>> e4674eea
                               _PyUnicode_IsCased, _PyUnicode_IsCaseIgnorable,
                               _PyUnicode_IsUppercase, _PyUnicode_IsLowercase,
                               _PyUnicode_IsTitlecase, _Py_ISLOWER, _Py_ISUPPER)
@@ -1391,7 +1388,29 @@
     return impl
 
 
-<<<<<<< HEAD
+# https://github.com/python/cpython/blob/1d4b6ba19466aba0eb91c4ba01ba509acf18c723/Objects/unicodeobject.c#L11896-L11925    # noqa: E501
+@overload_method(types.UnicodeType, 'isspace')
+def unicode_isspace(data):
+    """Implements UnicodeType.isspace()"""
+
+    def impl(data):
+        length = len(data)
+        if length == 1:
+            return _PyUnicode_IsSpace(_get_code_point(data, 0))
+
+        if length == 0:
+            return False
+
+        for i in range(length):
+            code_point = _get_code_point(data, i)
+            if not _PyUnicode_IsSpace(code_point):
+                return False
+
+        return True
+
+    return impl
+
+
 def generate_operation_func(ascii_func, unicode_nres_func):
     """Generate common case operation performer."""
     def impl(data):
@@ -1417,32 +1436,10 @@
             _set_code_point(res, i, _get_code_point(tmp, i))
 
         return res
-=======
-# https://github.com/python/cpython/blob/1d4b6ba19466aba0eb91c4ba01ba509acf18c723/Objects/unicodeobject.c#L11896-L11925    # noqa: E501
-@overload_method(types.UnicodeType, 'isspace')
-def unicode_isspace(data):
-    """Implements UnicodeType.isspace()"""
-
-    def impl(data):
-        length = len(data)
-        if length == 1:
-            return _PyUnicode_IsSpace(_get_code_point(data, 0))
-
-        if length == 0:
-            return False
-
-        for i in range(length):
-            code_point = _get_code_point(data, i)
-            if not _PyUnicode_IsSpace(code_point):
-                return False
-
-        return True
->>>>>>> e4674eea
 
     return impl
 
 
-<<<<<<< HEAD
 @register_jitable
 def _unicode_casefold_doer(data, length, res, maxchars):
     k = 0
@@ -1480,8 +1477,6 @@
     return _do_casefold
 
 
-=======
->>>>>>> e4674eea
 @overload_method(types.UnicodeType, 'istitle')
 def unicode_istitle(s):
     """
