from collections import namedtuple, defaultdict
import operator
from functools import partial

from llvmlite.llvmpy.core import Constant, Type, Builder

from numba.core import (typing, utils, types, ir, debuginfo, funcdesc,
                        generators, config, ir_utils, cgutils, removerefctpass)
from numba.core.errors import (LoweringError, new_error_context, TypingError,
                               LiteralTypingError, UnsupportedError)
from numba.core.funcdesc import default_mangler
from numba.core.environment import Environment
from numba.core.analysis import compute_use_defs


_VarArgItem = namedtuple("_VarArgItem", ("vararg", "index"))


class BaseLower(object):
    """
    Lower IR to LLVM
    """

    def __init__(self, context, library, fndesc, func_ir, metadata=None):
        self.library = library
        self.fndesc = fndesc
        self.blocks = utils.SortedMap(func_ir.blocks.items())
        self.func_ir = func_ir
        self.call_conv = context.call_conv
        self.generator_info = func_ir.generator_info
        self.metadata = metadata

        # Initialize LLVM
        self.module = self.library.create_ir_module(self.fndesc.unique_name)

        # Python execution environment (will be available to the compiled
        # function).
        self.env = Environment.from_fndesc(self.fndesc)

        # Internal states
        self.blkmap = {}
        self.pending_phis = {}
        self.varmap = {}
        self.firstblk = min(self.blocks.keys())
        self.loc = -1

        # Specializes the target context as seen inside the Lowerer
        # This adds:
        #  - environment: the python execution environment
        self.context = context.subtarget(environment=self.env,
                                         fndesc=self.fndesc)

        # Debuginfo
        dibuildercls = (self.context.DIBuilder
                        if self.context.enable_debuginfo
                        else debuginfo.DummyDIBuilder)

        self.debuginfo = dibuildercls(module=self.module,
                                      filepath=func_ir.loc.filename)

        # Subclass initialization
        self.init()

    def init(self):
        pass

    def init_pyapi(self):
        """
        Init the Python API and Environment Manager for the function being
        lowered.
        """
        if self.pyapi is not None:
            return
        self.pyapi = self.context.get_python_api(self.builder)

        # Store environment argument for later use
        self.env_manager = self.context.get_env_manager(self.builder)
        self.env_body = self.env_manager.env_body
        self.envarg = self.env_manager.env_ptr

    def pre_lower(self):
        """
        Called before lowering all blocks.
        """
        # A given Lower object can be used for several LL functions
        # (for generators) and it's important to use a new API and
        # EnvironmentManager.
        self.pyapi = None
        self.debuginfo.mark_subprogram(function=self.builder.function,
                                       name=self.fndesc.qualname,
                                       line=self.func_ir.loc.line)

    def post_lower(self):
        """
        Called after all blocks are lowered
        """
        self.debuginfo.finalize()

    def pre_block(self, block):
        """
        Called before lowering a block.
        """

    def post_block(self, block):
        """
        Called after lowering a block.
        """

    def return_exception(self, exc_class, exc_args=None, loc=None):
        """Propagate exception to the caller.
        """
        self.call_conv.return_user_exc(
            self.builder, exc_class, exc_args,
            loc=loc, func_name=self.func_ir.func_id.func_name,
        )

    def set_exception(self, exc_class, exc_args=None, loc=None):
        """Set exception state in the current function.
        """
        self.call_conv.set_static_user_exc(
            self.builder, exc_class, exc_args,
            loc=loc, func_name=self.func_ir.func_id.func_name,
        )

    def emit_environment_object(self):
        """Emit a pointer to hold the Environment object.
        """
        # Define global for the environment and initialize it to NULL
        envname = self.context.get_env_name(self.fndesc)
        self.context.declare_env_global(self.module, envname)

    def lower(self):
        # Emit the Env into the module
        self.emit_environment_object()
        if self.generator_info is None:
            self.genlower = None
            self.lower_normal_function(self.fndesc)
        else:
            self.genlower = self.GeneratorLower(self)
            self.gentype = self.genlower.gentype

            self.genlower.lower_init_func(self)
            self.genlower.lower_next_func(self)
            if self.gentype.has_finalizer:
                self.genlower.lower_finalize_func(self)

        if config.DUMP_LLVM:
            print(("LLVM DUMP %s" % self.fndesc).center(80, '-'))
            if config.HIGHLIGHT_DUMPS:
                try:
                    from pygments import highlight
                    from pygments.lexers import LlvmLexer as lexer
                    from pygments.formatters import Terminal256Formatter
                    from numba.misc.dump_style import by_colorscheme
                    print(highlight(self.module.__repr__(), lexer(),
                                    Terminal256Formatter(
                                        style=by_colorscheme())))
                except ImportError:
                    msg = "Please install pygments to see highlighted dumps"
                    raise ValueError(msg)
            else:
                print(self.module)
            print('=' * 80)

        # Special optimization to remove NRT on functions that do not need it.
        if self.context.enable_nrt and self.generator_info is None:
            removerefctpass.remove_unnecessary_nrt_usage(self.function,
                                                         context=self.context,
                                                         fndesc=self.fndesc)

        # Run target specific post lowering transformation
        self.context.post_lowering(self.module, self.library)

        # Materialize LLVM Module
        self.library.add_ir_module(self.module)

    def extract_function_arguments(self):
        self.fnargs = self.call_conv.decode_arguments(self.builder,
                                                      self.fndesc.argtypes,
                                                      self.function)
        return self.fnargs

    def lower_normal_function(self, fndesc):
        """
        Lower non-generator *fndesc*.
        """
        self.setup_function(fndesc)

        # Init argument values
        self.extract_function_arguments()
        entry_block_tail = self.lower_function_body()

        # Close tail of entry block, do not emit debug metadata else the
        # unconditional jump gets associated with the metadata from the function
        # body end.
        with debuginfo.suspend_emission(self.builder):
            self.builder.position_at_end(entry_block_tail)
            self.builder.branch(self.blkmap[self.firstblk])

    def lower_function_body(self):
        """
        Lower the current function's body, and return the entry block.
        """
        # Init Python blocks
        for offset in self.blocks:
            bname = "B%s" % offset
            self.blkmap[offset] = self.function.append_basic_block(bname)

        self.pre_lower()
        # pre_lower() may have changed the current basic block
        entry_block_tail = self.builder.basic_block

        self.debug_print("# function begin: {0}".format(
            self.fndesc.unique_name))

        # Lower all blocks
        for offset, block in sorted(self.blocks.items()):
            bb = self.blkmap[offset]
            self.builder.position_at_end(bb)
            self.lower_block(block)
        self.post_lower()
        return entry_block_tail

    def lower_block(self, block):
        """
        Lower the given block.
        """
        self.pre_block(block)
        for inst in block.body:
            self.loc = inst.loc
            defaulterrcls = partial(LoweringError, loc=self.loc)
            with new_error_context('lowering "{inst}" at {loc}', inst=inst,
                                   loc=self.loc, errcls_=defaulterrcls):
                self.lower_inst(inst)
        self.post_block(block)

    def create_cpython_wrapper(self, release_gil=False):
        """
        Create CPython wrapper(s) around this function (or generator).
        """
        if self.genlower:
            self.context.create_cpython_wrapper(self.library,
                                                self.genlower.gendesc,
                                                self.env, self.call_helper,
                                                release_gil=release_gil)
        self.context.create_cpython_wrapper(self.library, self.fndesc,
                                            self.env, self.call_helper,
                                            release_gil=release_gil)

    def create_cfunc_wrapper(self):
        """
        Create C wrapper around this function.
        """
        if self.genlower:
            raise UnsupportedError('generator as a first-class function type')
        self.context.create_cfunc_wrapper(self.library, self.fndesc,
                                          self.env, self.call_helper)

    def setup_function(self, fndesc):
        # Setup function
        self.function = self.context.declare_function(self.module, fndesc)
        self.entry_block = self.function.append_basic_block('entry')
        self.builder = Builder(self.entry_block)
        self.call_helper = self.call_conv.init_call_helper(self.builder)

    def typeof(self, varname):
        return self.fndesc.typemap[varname]

    def debug_print(self, msg):
        if config.DEBUG_JIT:
            self.context.debug_print(self.builder, "DEBUGJIT: {0}".format(msg))


class Lower(BaseLower):
    GeneratorLower = generators.GeneratorLower

    def init(self):
        super().init()
        # find all singly assigned variables
        self._find_singly_assigned_variable()

    def _find_singly_assigned_variable(self):
        func_ir = self.func_ir
        blocks = func_ir.blocks

        sav = set()

        if not self.func_ir.func_id.is_generator:
            use_defs = compute_use_defs(blocks)

            # Compute where variables are defined
            var_assign_map = defaultdict(set)
            for blk, vl in use_defs.defmap.items():
                for var in vl:
                    var_assign_map[var].add(blk)

            # Compute where variables are used
            var_use_map = defaultdict(set)
            for blk, vl in use_defs.usemap.items():
                for var in vl:
                    var_use_map[var].add(blk)

            # Keep only variables that are defined locally and used locally
            for var in var_assign_map:
                if len(var_assign_map[var]) == 1:
                    # Usemap does not keep locally defined variables.
                    if len(var_use_map[var]) == 0:
                        sav.add(var)

        self._singly_assigned_vars = sav
        self._blk_local_varmap = {}

    def pre_block(self, block):
        from numba.core.unsafe import eh

        super(Lower, self).pre_block(block)
        self._cur_ir_block = block

        if block == self.firstblk:
            # create slots for all the vars, irrespective of whether they are
            # initialized, SSA will pick this up and warn users about using
            # uninitialized variables. Slots are added as alloca in the first
            # block
            bb = self.blkmap[self.firstblk]
            self.builder.position_at_end(bb)
            all_names = set()
            for block in self.blocks.values():
                for x in block.find_insts(ir.Del):
                    if x.value not in all_names:
                        all_names.add(x.value)
            for name in all_names:
                fetype = self.typeof(name)
                self._alloca_var(name, fetype)

        # Detect if we are in a TRY block by looking for a call to
        # `eh.exception_check`.
        for call in block.find_exprs(op='call'):
            defn = ir_utils.guard(
                ir_utils.get_definition, self.func_ir, call.func,
            )
            if defn is not None and isinstance(defn, ir.Global):
                if defn.value is eh.exception_check:
                    if isinstance(block.terminator, ir.Branch):
                        targetblk = self.blkmap[block.terminator.truebr]
                        # NOTE: This hacks in an attribute for call_conv to
                        #       pick up. This hack is no longer needed when
                        #       all old-style implementations are gone.
                        self.builder._in_try_block = {'target': targetblk}
                        break

    def post_block(self, block):
        # Clean-up
        try:
            del self.builder._in_try_block
        except AttributeError:
            pass

    def lower_inst(self, inst):
        # Set debug location for all subsequent LL instructions
        self.debuginfo.mark_location(self.builder, self.loc.line)
        self.debug_print(str(inst))
        if isinstance(inst, ir.Assign):
            ty = self.typeof(inst.target.name)
            val = self.lower_assign(ty, inst)
            self.storevar(val, inst.target.name)

        elif isinstance(inst, ir.Branch):
            cond = self.loadvar(inst.cond.name)
            tr = self.blkmap[inst.truebr]
            fl = self.blkmap[inst.falsebr]

            condty = self.typeof(inst.cond.name)
            pred = self.context.cast(self.builder, cond, condty, types.boolean)
            assert pred.type == Type.int(1), ("cond is not i1: %s" % pred.type)
            self.builder.cbranch(pred, tr, fl)

        elif isinstance(inst, ir.Jump):
            target = self.blkmap[inst.target]
            self.builder.branch(target)

        elif isinstance(inst, ir.Return):
            if self.generator_info:
                # StopIteration
                self.genlower.return_from_generator(self)
                return
            val = self.loadvar(inst.value.name)
            oty = self.typeof(inst.value.name)
            ty = self.fndesc.restype
            if isinstance(ty, types.Optional):
                # If returning an optional type
                self.call_conv.return_optional_value(self.builder, ty, oty, val)
                return
            assert ty == oty, (
                "type '{}' does not match return type '{}'".format(oty, ty))
            retval = self.context.get_return_value(self.builder, ty, val)
            self.call_conv.return_value(self.builder, retval)

        elif isinstance(inst, ir.StaticSetItem):
            signature = self.fndesc.calltypes[inst]
            assert signature is not None
            try:
                impl = self.context.get_function('static_setitem', signature)
            except NotImplementedError:
                return self.lower_setitem(inst.target, inst.index_var,
                                          inst.value, signature)
            else:
                target = self.loadvar(inst.target.name)
                value = self.loadvar(inst.value.name)
                valuety = self.typeof(inst.value.name)
                value = self.context.cast(self.builder, value, valuety,
                                          signature.args[2])
                return impl(self.builder, (target, inst.index, value))

        elif isinstance(inst, ir.Print):
            self.lower_print(inst)

        elif isinstance(inst, ir.SetItem):
            signature = self.fndesc.calltypes[inst]
            assert signature is not None
            return self.lower_setitem(inst.target, inst.index, inst.value,
                                      signature)

        elif isinstance(inst, ir.StoreMap):
            signature = self.fndesc.calltypes[inst]
            assert signature is not None
            return self.lower_setitem(inst.dct, inst.key, inst.value, signature)

        elif isinstance(inst, ir.DelItem):
            target = self.loadvar(inst.target.name)
            index = self.loadvar(inst.index.name)

            targetty = self.typeof(inst.target.name)
            indexty = self.typeof(inst.index.name)

            signature = self.fndesc.calltypes[inst]
            assert signature is not None

            op = operator.delitem
            fnop = self.context.typing_context.resolve_value_type(op)
            callsig = fnop.get_call_type(
                self.context.typing_context, signature.args, {},
            )
            impl = self.context.get_function(fnop, callsig)

            assert targetty == signature.args[0]
            index = self.context.cast(self.builder, index, indexty,
                                      signature.args[1])

            return impl(self.builder, (target, index))

        elif isinstance(inst, ir.Del):
            self.delvar(inst.value)

        elif isinstance(inst, ir.SetAttr):
            target = self.loadvar(inst.target.name)
            value = self.loadvar(inst.value.name)
            signature = self.fndesc.calltypes[inst]

            targetty = self.typeof(inst.target.name)
            valuety = self.typeof(inst.value.name)
            assert signature is not None
            assert signature.args[0] == targetty
            impl = self.context.get_setattr(inst.attr, signature)

            # Convert argument to match
            value = self.context.cast(self.builder, value, valuety,
                                      signature.args[1])

            return impl(self.builder, (target, value))

        elif isinstance(inst, ir.StaticRaise):
            self.lower_static_raise(inst)

        elif isinstance(inst, ir.StaticTryRaise):
            self.lower_static_try_raise(inst)

        else:
            if hasattr(self.context, "lower_extensions"):
                for _class, func in self.context.lower_extensions.items():
                    if isinstance(inst, _class):
                        func(self, inst)
                        return
            raise NotImplementedError(type(inst))

    def lower_setitem(self, target_var, index_var, value_var, signature):
        target = self.loadvar(target_var.name)
        value = self.loadvar(value_var.name)
        index = self.loadvar(index_var.name)

        targetty = self.typeof(target_var.name)
        valuety = self.typeof(value_var.name)
        indexty = self.typeof(index_var.name)

        op = operator.setitem
        fnop = self.context.typing_context.resolve_value_type(op)
        callsig = fnop.get_call_type(
            self.context.typing_context, signature.args, {},
        )
        impl = self.context.get_function(fnop, callsig)

        # Convert argument to match
        if isinstance(targetty, types.Optional):
            target = self.context.cast(self.builder, target, targetty,
                                       targetty.type)
        else:
            ul = types.unliteral
            assert ul(targetty) == ul(signature.args[0])

        index = self.context.cast(self.builder, index, indexty,
                                  signature.args[1])
        value = self.context.cast(self.builder, value, valuety,
                                  signature.args[2])

        return impl(self.builder, (target, index, value))

    def lower_static_raise(self, inst):
        if inst.exc_class is None:
            # Reraise
            self.return_exception(None, loc=self.loc)
        else:
            self.return_exception(inst.exc_class, inst.exc_args, loc=self.loc)

    def lower_static_try_raise(self, inst):
        if inst.exc_class is None:
            # Reraise
            self.set_exception(None, loc=self.loc)
        else:
            self.set_exception(inst.exc_class, inst.exc_args, loc=self.loc)

    def lower_assign(self, ty, inst):
        value = inst.value
        # In nopython mode, closure vars are frozen like globals
        if isinstance(value, (ir.Const, ir.Global, ir.FreeVar)):
            res = self.context.get_constant_generic(self.builder, ty,
                                                    value.value)
            self.incref(ty, res)
            return res

        elif isinstance(value, ir.Expr):
            return self.lower_expr(ty, value)

        elif isinstance(value, ir.Var):
            val = self.loadvar(value.name)
            oty = self.typeof(value.name)
            res = self.context.cast(self.builder, val, oty, ty)
            self.incref(ty, res)
            return res

        elif isinstance(value, ir.Arg):
            # Cast from the argument type to the local variable type
            # (note the "arg.FOO" convention as used in typeinfer)
            argty = self.typeof("arg." + value.name)
            if isinstance(argty, types.Omitted):
                pyval = argty.value
                tyctx = self.context.typing_context
                valty = tyctx.resolve_value_type_prefer_literal(pyval)
                # use the type of the constant value
                const = self.context.get_constant_generic(
                    self.builder, valty, pyval,
                )
                # cast it to the variable type
                res = self.context.cast(self.builder, const, valty, ty)
            else:
                val = self.fnargs[value.index]
                res = self.context.cast(self.builder, val, argty, ty)
            self.incref(ty, res)
            return res

        elif isinstance(value, ir.Yield):
            res = self.lower_yield(ty, value)
            self.incref(ty, res)
            return res

        raise NotImplementedError(type(value), value)

    def lower_yield(self, retty, inst):
        yp = self.generator_info.yield_points[inst.index]
        assert yp.inst is inst
        y = generators.LowerYield(self, yp, yp.live_vars)
        y.lower_yield_suspend()
        # Yield to caller
        val = self.loadvar(inst.value.name)
        typ = self.typeof(inst.value.name)

        # cast the local val to the type yielded
        yret = self.context.cast(self.builder, val, typ,
                                 self.gentype.yield_type)

        # get the return repr of yielded value
        retval = self.context.get_return_value(self.builder, typ, yret)

        # return
        self.call_conv.return_value(self.builder, retval)

        # Resumption point
        y.lower_yield_resume()
        # None is returned by the yield expression
        return self.context.get_constant_generic(self.builder, retty, None)

    def lower_binop(self, resty, expr, op):
        # if op in utils.OPERATORS_TO_BUILTINS:
        # map operator.the_op => the corresponding types.Function()
        # TODO: is this looks dodgy ...
        op = self.context.typing_context.resolve_value_type(op)

        lhs = expr.lhs
        rhs = expr.rhs
        static_lhs = expr.static_lhs
        static_rhs = expr.static_rhs
        lty = self.typeof(lhs.name)
        rty = self.typeof(rhs.name)
        lhs = self.loadvar(lhs.name)
        rhs = self.loadvar(rhs.name)

        # Convert argument to match
        signature = self.fndesc.calltypes[expr]
        lhs = self.context.cast(self.builder, lhs, lty, signature.args[0])
        rhs = self.context.cast(self.builder, rhs, rty, signature.args[1])

        def cast_result(res):
            return self.context.cast(self.builder, res,
                                     signature.return_type, resty)

        # First try with static operands, if known
        def try_static_impl(tys, args):
            if any(a is ir.UNDEFINED for a in args):
                return None
            try:
                if isinstance(op, types.Function):
                    static_sig = op.get_call_type(self.context.typing_context,
                                                  tys, {})
                else:
                    static_sig = typing.signature(signature.return_type, *tys)
            except TypingError:
                return None
            try:
                static_impl = self.context.get_function(op, static_sig)
                return static_impl(self.builder, args)
            except NotImplementedError:
                return None

        res = try_static_impl(
            (_lit_or_omitted(static_lhs), _lit_or_omitted(static_rhs)),
            (static_lhs, static_rhs),
        )
        if res is not None:
            return cast_result(res)

        res = try_static_impl(
            (_lit_or_omitted(static_lhs), rty),
            (static_lhs, rhs),
        )
        if res is not None:
            return cast_result(res)

        res = try_static_impl(
            (lty, _lit_or_omitted(static_rhs)),
            (lhs, static_rhs),
        )
        if res is not None:
            return cast_result(res)

        # Normal implementation for generic arguments

        sig = op.get_call_type(self.context.typing_context, signature.args, {})
        impl = self.context.get_function(op, sig)
        res = impl(self.builder, (lhs, rhs))
        return cast_result(res)

    def lower_getitem(self, resty, expr, value, index, signature):
        baseval = self.loadvar(value.name)
        indexval = self.loadvar(index.name)
        # Get implementation of getitem
        op = operator.getitem
        fnop = self.context.typing_context.resolve_value_type(op)
        callsig = fnop.get_call_type(
            self.context.typing_context, signature.args, {},
        )
        impl = self.context.get_function(fnop, callsig)

        argvals = (baseval, indexval)
        argtyps = (self.typeof(value.name),
                   self.typeof(index.name))
        castvals = [self.context.cast(self.builder, av, at, ft)
                    for av, at, ft in zip(argvals, argtyps,
                                          signature.args)]
        res = impl(self.builder, castvals)
        return self.context.cast(self.builder, res,
                                 signature.return_type,
                                 resty)

    def _cast_var(self, var, ty):
        """
        Cast a Numba IR variable to the given Numba type, returning a
        low-level value.
        """
        if isinstance(var, _VarArgItem):
            varty = self.typeof(var.vararg.name)[var.index]
            val = self.builder.extract_value(self.loadvar(var.vararg.name),
                                             var.index)
        else:
            varty = self.typeof(var.name)
            val = self.loadvar(var.name)
        return self.context.cast(self.builder, val, varty, ty)

    def fold_call_args(self, fnty, signature, pos_args, vararg, kw_args):
        if vararg:
            # Inject *args from function call
            # The lowering will be done in _cast_var() above.
            tp_vararg = self.typeof(vararg.name)
            assert isinstance(tp_vararg, types.BaseTuple)
            pos_args = pos_args + [_VarArgItem(vararg, i)
                                   for i in range(len(tp_vararg))]

        # Fold keyword arguments and resolve default argument values
        pysig = signature.pysig
        if pysig is None:
            if kw_args:
                raise NotImplementedError("unsupported keyword arguments "
                                          "when calling %s" % (fnty,))
            argvals = [self._cast_var(var, sigty)
                       for var, sigty in zip(pos_args, signature.args)]
        else:
            def normal_handler(index, param, var):
                return self._cast_var(var, signature.args[index])

            def default_handler(index, param, default):
                return self.context.get_constant_generic(
                    self.builder, signature.args[index], default)

            def stararg_handler(index, param, vars):
                stararg_ty = signature.args[index]
                assert isinstance(stararg_ty, types.BaseTuple), stararg_ty
                values = [self._cast_var(var, sigty)
                          for var, sigty in zip(vars, stararg_ty)]
                return cgutils.make_anonymous_struct(self.builder, values)

            argvals = typing.fold_arguments(pysig,
                                            pos_args, dict(kw_args),
                                            normal_handler,
                                            default_handler,
                                            stararg_handler)
        return argvals

    def lower_print(self, inst):
        """
        Lower a ir.Print()
        """
        # We handle this, as far as possible, as a normal call to built-in
        # print().  This will make it easy to undo the special ir.Print
        # rewrite when it becomes unnecessary (e.g. when we have native
        # strings).
        sig = self.fndesc.calltypes[inst]
        assert sig.return_type == types.none
        fnty = self.context.typing_context.resolve_value_type(print)

        # Fix the call signature to inject any constant-inferred
        # string argument
        pos_tys = list(sig.args)
        pos_args = list(inst.args)
        for i in range(len(pos_args)):
            if i in inst.consts:
                pyval = inst.consts[i]
                if isinstance(pyval, str):
                    pos_tys[i] = types.literal(pyval)

        fixed_sig = typing.signature(sig.return_type, *pos_tys)
        fixed_sig = fixed_sig.replace(pysig=sig.pysig)

        argvals = self.fold_call_args(fnty, sig, pos_args, inst.vararg, {})
        impl = self.context.get_function(print, fixed_sig)
        impl(self.builder, argvals)

    def lower_call(self, resty, expr):
        signature = self.fndesc.calltypes[expr]
        self.debug_print("# lower_call: expr = {0}".format(expr))
        if isinstance(signature.return_type, types.Phantom):
            return self.context.get_dummy_value()

        fnty = self.typeof(expr.func.name)

        if isinstance(fnty, types.ObjModeDispatcher):
            res = self._lower_call_ObjModeDispatcher(fnty, expr, signature)

        elif isinstance(fnty, types.ExternalFunction):
            res = self._lower_call_ExternalFunction(fnty, expr, signature)

        elif isinstance(fnty, types.ExternalFunctionPointer):
            res = self._lower_call_ExternalFunctionPointer(
                fnty, expr, signature)

        elif isinstance(fnty, types.RecursiveCall):
            res = self._lower_call_RecursiveCall(fnty, expr, signature)

        elif isinstance(fnty, types.FunctionType):
            res = self._lower_call_FunctionType(fnty, expr, signature)

        else:
            res = self._lower_call_normal(fnty, expr, signature)

        # If lowering the call returned None, interpret that as returning dummy
        # value if the return type of the function is void, otherwise there is
        # a problem
        if res is None:
            if signature.return_type == types.void:
                res = self.context.get_dummy_value()
            else:
                raise LoweringError(
                    msg="non-void function returns None from implementation",
                    loc=self.loc
                )

        return self.context.cast(self.builder, res, signature.return_type,
                                 resty)

    def _lower_call_ObjModeDispatcher(self, fnty, expr, signature):
        from numba.core.pythonapi import ObjModeUtils

        self.init_pyapi()
        # Acquire the GIL
        gil_state = self.pyapi.gil_ensure()
        # Fix types
        argnames = [a.name for a in expr.args]
        argtypes = [self.typeof(a) for a in argnames]
        argvalues = [self.loadvar(a) for a in argnames]
        for v, ty in zip(argvalues, argtypes):
            # Because .from_native_value steal the reference
            self.incref(ty, v)

        argobjs = [self.pyapi.from_native_value(atyp, aval,
                                                self.env_manager)
                   for atyp, aval in zip(argtypes, argvalues)]

        # Load objmode dispatcher
        callee = ObjModeUtils(self.pyapi).load_dispatcher(fnty, argtypes)
        # Make Call
        ret_obj = self.pyapi.call_function_objargs(callee, argobjs)
        has_exception = cgutils.is_null(self.builder, ret_obj)
        with self. builder.if_else(has_exception) as (then, orelse):
            # Handles exception
            # This branch must exit the function
            with then:
                # Clean arg
                for obj in argobjs:
                    self.pyapi.decref(obj)

                # Release the GIL
                self.pyapi.gil_release(gil_state)

                # Return and signal exception
                self.call_conv.return_exc(self.builder)

            # Handles normal return
            with orelse:
                # Fix output value
                native = self.pyapi.to_native_value(
                    fnty.dispatcher.output_types,
                    ret_obj,
                )
                output = native.value

                # Release objs
                self.pyapi.decref(ret_obj)
                for obj in argobjs:
                    self.pyapi.decref(obj)

                # cleanup output
                if callable(native.cleanup):
                    native.cleanup()

                # Release the GIL
                self.pyapi.gil_release(gil_state)

                # Error during unboxing
                with self.builder.if_then(native.is_error):
                    self.call_conv.return_exc(self.builder)

                return output

    def _lower_call_ExternalFunction(self, fnty, expr, signature):
        # Handle a named external function
        self.debug_print("# external function")
        argvals = self.fold_call_args(
            fnty, signature, expr.args, expr.vararg, expr.kws,
        )
        fndesc = funcdesc.ExternalFunctionDescriptor(
            fnty.symbol, fnty.sig.return_type, fnty.sig.args)
        func = self.context.declare_external_function(
            self.builder.module, fndesc)
        return self.context.call_external_function(
            self.builder, func, fndesc.argtypes, argvals,
        )

    def _lower_call_ExternalFunctionPointer(self, fnty, expr, signature):
        # Handle a C function pointer
        self.debug_print("# calling external function pointer")
        argvals = self.fold_call_args(
            fnty, signature, expr.args, expr.vararg, expr.kws,
        )
        pointer = self.loadvar(expr.func.name)
        # If the external function pointer uses libpython
        if fnty.requires_gil:
            self.init_pyapi()
            # Acquire the GIL
            gil_state = self.pyapi.gil_ensure()
            # Make PyObjects
            newargvals = []
            pyvals = []
            for exptyp, gottyp, aval in zip(fnty.sig.args, signature.args,
                                            argvals):
                # Adjust argument values to pyobjects
                if exptyp == types.ffi_forced_object:
                    self.incref(gottyp, aval)
                    obj = self.pyapi.from_native_value(
                        gottyp, aval, self.env_manager,
                    )
                    newargvals.append(obj)
                    pyvals.append(obj)
                else:
                    newargvals.append(aval)

            # Call external function
            res = self.context.call_function_pointer(
                self.builder, pointer, newargvals, fnty.cconv,
            )
            # Release PyObjects
            for obj in pyvals:
                self.pyapi.decref(obj)

            # Release the GIL
            self.pyapi.gil_release(gil_state)
        # If the external function pointer does NOT use libpython
        else:
            res = self.context.call_function_pointer(
                self.builder, pointer, argvals, fnty.cconv,
            )
        return res

    def _lower_call_RecursiveCall(self, fnty, expr, signature):
        # Recursive call
        argvals = self.fold_call_args(
            fnty, signature, expr.args, expr.vararg, expr.kws,
        )
        qualprefix = fnty.overloads[signature.args]
        mangler = self.context.mangler or default_mangler
        mangled_name = mangler(qualprefix, signature.args)
        # special case self recursion
        if self.builder.function.name.startswith(mangled_name):
            res = self.context.call_internal(
                self.builder, self.fndesc, signature, argvals,
            )
        else:
            res = self.context.call_unresolved(
                self.builder, mangled_name, signature, argvals,
            )
        return res

    def _lower_call_FunctionType(self, fnty, expr, signature):
        self.debug_print("# calling first-class function type")
        sig = types.unliteral(signature)
        if not fnty.check_signature(signature):
            # value dependent polymorphism?
            raise UnsupportedError(
                f'mismatch of function types:'
                f' expected {fnty} but got {types.FunctionType(sig)}')
        ftype = fnty.ftype
        argvals = self.fold_call_args(
            fnty, sig, expr.args, expr.vararg, expr.kws,
        )
        func_ptr = self.__get_function_pointer(ftype, expr.func.name, sig=sig)
        res = self.builder.call(func_ptr, argvals, cconv=fnty.cconv)
        return res

    def __get_function_pointer(self, ftype, fname, sig=None):
        from numba.experimental.function_type import lower_get_wrapper_address

        llty = self.context.get_value_type(ftype)
        fstruct = self.loadvar(fname)
        addr = self.builder.extract_value(fstruct, 0,
                                          name='addr_of_%s' % (fname))

        fptr = cgutils.alloca_once(self.builder, llty,
                                   name="fptr_of_%s" % (fname))
        with self.builder.if_else(
                cgutils.is_null(self.builder, addr),
                likely=False) as (then, orelse):
            with then:
                self.init_pyapi()
                # Acquire the GIL
                gil_state = self.pyapi.gil_ensure()
                pyaddr = self.builder.extract_value(
                    fstruct, 1,
                    name='pyaddr_of_%s' % (fname))
                # try to recover the function address, see
                # test_zero_address BadToGood example in
                # test_function_type.py
                addr1 = lower_get_wrapper_address(
                    self.context, self.builder, pyaddr, sig,
                    failure_mode='ignore')
                with self.builder.if_then(
                        cgutils.is_null(self.builder, addr1), likely=False):
                    self.return_exception(
                        RuntimeError,
                        exc_args=(f"{ftype} function address is null",),
                        loc=self.loc)
                addr2 = self.pyapi.long_as_voidptr(addr1)
                self.builder.store(self.builder.bitcast(addr2, llty), fptr)
                self.pyapi.decref(addr1)
                self.pyapi.gil_release(gil_state)
            with orelse:
                self.builder.store(self.builder.bitcast(addr, llty), fptr)
        return self.builder.load(fptr)

    def _lower_call_normal(self, fnty, expr, signature):
        # Normal function resolution
        self.debug_print("# calling normal function: {0}".format(fnty))
        self.debug_print("# signature: {0}".format(signature))
        if isinstance(fnty, types.ObjModeDispatcher):
            argvals = expr.func.args
        else:
            argvals = self.fold_call_args(
                fnty, signature, expr.args, expr.vararg, expr.kws,
            )
        tname = expr.target
        if tname is not None:
            from numba.core.target_extension import resolve_dispatcher_from_str
            disp = resolve_dispatcher_from_str(tname)
            hw_ctx = disp.targetdescr.target_context
            impl = hw_ctx.get_function(fnty, signature)
        else:
            impl = self.context.get_function(fnty, signature)
        if signature.recvr:
            # The "self" object is passed as the function object
            # for bounded function
            the_self = self.loadvar(expr.func.name)
            # Prepend the self reference
            argvals = [the_self] + list(argvals)

        res = impl(self.builder, argvals, self.loc)
        return res

    def lower_expr(self, resty, expr):
        if expr.op == 'binop':
            return self.lower_binop(resty, expr, expr.fn)
        elif expr.op == 'inplace_binop':
            lty = self.typeof(expr.lhs.name)
            if lty.mutable:
                return self.lower_binop(resty, expr, expr.fn)
            else:
                # inplace operators on non-mutable types reuse the same
                # definition as the corresponding copying operators.)
                return self.lower_binop(resty, expr, expr.immutable_fn)
        elif expr.op == 'unary':
            val = self.loadvar(expr.value.name)
            typ = self.typeof(expr.value.name)
            func_ty = self.context.typing_context.resolve_value_type(expr.fn)
            # Get function
            signature = self.fndesc.calltypes[expr]
            impl = self.context.get_function(func_ty, signature)
            # Convert argument to match
            val = self.context.cast(self.builder, val, typ, signature.args[0])
            res = impl(self.builder, [val])
            res = self.context.cast(self.builder, res,
                                    signature.return_type, resty)
            return res

        elif expr.op == 'call':
            res = self.lower_call(resty, expr)
            return res

        elif expr.op == 'pair_first':
            val = self.loadvar(expr.value.name)
            ty = self.typeof(expr.value.name)
            res = self.context.pair_first(self.builder, val, ty)
            self.incref(resty, res)
            return res

        elif expr.op == 'pair_second':
            val = self.loadvar(expr.value.name)
            ty = self.typeof(expr.value.name)
            res = self.context.pair_second(self.builder, val, ty)
            self.incref(resty, res)
            return res

        elif expr.op in ('getiter', 'iternext'):
            val = self.loadvar(expr.value.name)
            ty = self.typeof(expr.value.name)
            signature = self.fndesc.calltypes[expr]
            impl = self.context.get_function(expr.op, signature)
            [fty] = signature.args
            castval = self.context.cast(self.builder, val, ty, fty)
            res = impl(self.builder, (castval,))
            res = self.context.cast(self.builder, res, signature.return_type,
                                    resty)
            return res

        elif expr.op == 'exhaust_iter':
            val = self.loadvar(expr.value.name)
            ty = self.typeof(expr.value.name)
            # Unpack optional
            if isinstance(ty, types.Optional):
                val = self.context.cast(self.builder, val, ty, ty.type)
                ty = ty.type

            # If we have a tuple, we needn't do anything
            # (and we can't iterate over the heterogeneous ones).
            if isinstance(ty, types.BaseTuple):
                assert ty == resty
                self.incref(ty, val)
                return val

            itemty = ty.iterator_type.yield_type
            tup = self.context.get_constant_undef(resty)
            pairty = types.Pair(itemty, types.boolean)
            getiter_sig = typing.signature(ty.iterator_type, ty)
            getiter_impl = self.context.get_function('getiter',
                                                     getiter_sig)
            iternext_sig = typing.signature(pairty, ty.iterator_type)
            iternext_impl = self.context.get_function('iternext',
                                                      iternext_sig)
            iterobj = getiter_impl(self.builder, (val,))
            # We call iternext() as many times as desired (`expr.count`).
            for i in range(expr.count):
                pair = iternext_impl(self.builder, (iterobj,))
                is_valid = self.context.pair_second(self.builder,
                                                    pair, pairty)
                with cgutils.if_unlikely(self.builder,
                                         self.builder.not_(is_valid)):
                    self.return_exception(ValueError, loc=self.loc)
                item = self.context.pair_first(self.builder,
                                               pair, pairty)
                tup = self.builder.insert_value(tup, item, i)

            # Call iternext() once more to check that the iterator
            # is exhausted.
            pair = iternext_impl(self.builder, (iterobj,))
            is_valid = self.context.pair_second(self.builder,
                                                pair, pairty)
            with cgutils.if_unlikely(self.builder, is_valid):
                self.return_exception(ValueError, loc=self.loc)

            self.decref(ty.iterator_type, iterobj)
            return tup

        elif expr.op == "getattr":
            val = self.loadvar(expr.value.name)
            ty = self.typeof(expr.value.name)

            if isinstance(resty, types.BoundFunction):
                # if we are getting out a method, assume we have typed this
                # properly and just build a bound function object
                casted = self.context.cast(self.builder, val, ty, resty.this)
                res = self.context.get_bound_function(self.builder, casted,
                                                      resty.this)
                self.incref(resty, res)
                return res
            else:
                impl = self.context.get_getattr(ty, expr.attr)
                attrty = self.context.typing_context.resolve_getattr(ty,
                                                                     expr.attr)

                if impl is None:
                    # ignore the attribute
                    return self.context.get_dummy_value()
                else:
                    res = impl(self.context, self.builder, ty, val, expr.attr)

                # Cast the attribute type to the expected output type
                res = self.context.cast(self.builder, res, attrty, resty)
                return res

        elif expr.op == "static_getitem":
            signature = typing.signature(
                resty,
                self.typeof(expr.value.name),
                _lit_or_omitted(expr.index),
            )
            try:
                # Both get_function() and the returned implementation can
                # raise NotImplementedError if the types aren't supported
                impl = self.context.get_function("static_getitem", signature)
                return impl(self.builder,
                            (self.loadvar(expr.value.name), expr.index))
            except NotImplementedError:
                if expr.index_var is None:
                    raise
                # Fall back on the generic getitem() implementation
                # for this type.
                signature = self.fndesc.calltypes[expr]
                return self.lower_getitem(resty, expr, expr.value,
                                          expr.index_var, signature)
        elif expr.op == "typed_getitem":
            signature = typing.signature(
                resty,
                self.typeof(expr.value.name),
                self.typeof(expr.index.name),
            )
            impl = self.context.get_function("typed_getitem", signature)
            return impl(self.builder, (self.loadvar(expr.value.name),
                        self.loadvar(expr.index.name)))
        elif expr.op == "getitem":
            signature = self.fndesc.calltypes[expr]
            return self.lower_getitem(resty, expr, expr.value, expr.index,
                                      signature)

        elif expr.op == "build_tuple":
            itemvals = [self.loadvar(i.name) for i in expr.items]
            itemtys = [self.typeof(i.name) for i in expr.items]
            castvals = [self.context.cast(self.builder, val, fromty, toty)
                        for val, toty, fromty in zip(itemvals, resty, itemtys)]
            tup = self.context.make_tuple(self.builder, resty, castvals)
            self.incref(resty, tup)
            return tup

        elif expr.op == "build_list":
            itemvals = [self.loadvar(i.name) for i in expr.items]
            itemtys = [self.typeof(i.name) for i in expr.items]
            if isinstance(resty, types.LiteralList):
                castvals = [self.context.cast(self.builder, val, fromty, toty)
                            for val, toty, fromty in zip(itemvals, resty.types,
                                                         itemtys)]
                tup = self.context.make_tuple(self.builder,
                                              types.Tuple(resty.types),
                                              castvals)
                self.incref(resty, tup)
                return tup
            else:
                castvals = [self.context.cast(self.builder, val, fromty,
                                              resty.dtype)
                            for val, fromty in zip(itemvals, itemtys)]
                return self.context.build_list(self.builder, resty, castvals)

        elif expr.op == "build_set":
            # Insert in reverse order, as Python does
            items = expr.items[::-1]
            itemvals = [self.loadvar(i.name) for i in items]
            itemtys = [self.typeof(i.name) for i in items]
            castvals = [self.context.cast(self.builder, val, fromty,
                                          resty.dtype)
                        for val, fromty in zip(itemvals, itemtys)]
            return self.context.build_set(self.builder, resty, castvals)

        elif expr.op == "build_map":
            items = expr.items
            keys, values = [], []
            key_types, value_types = [], []
            for k, v in items:
                key = self.loadvar(k.name)
                keytype = self.typeof(k.name)
                val = self.loadvar(v.name)
                valtype = self.typeof(v.name)
                keys.append(key)
                values.append(val)
                key_types.append(keytype)
                value_types.append(valtype)
            return self.context.build_map(self.builder, resty,
                                          list(zip(key_types, value_types)),
                                          list(zip(keys, values)))

        elif expr.op == "cast":
            val = self.loadvar(expr.value.name)
            ty = self.typeof(expr.value.name)
            castval = self.context.cast(self.builder, val, ty, resty)
            self.incref(resty, castval)
            return castval

        elif expr.op == "phi":
            raise LoweringError("PHI not stripped")

        elif expr.op == 'null':
            return self.context.get_constant_null(resty)

        elif expr.op in self.context.special_ops:
            res = self.context.special_ops[expr.op](self, expr)
            return res

        raise NotImplementedError(expr)

    def _alloca_var(self, name, fetype):
        """
        Ensure the given variable has an allocated stack slot (if needed).
        """
        if name in self.varmap:
            # quit early
            return

        # If the name is used in multiple blocks or lowering with debuginfo...
        flags = utils.ConfigStack.top_or_none()
        if (name not in self._singly_assigned_vars) or flags.debuginfo:
            # If not already defined, allocate it
            llty = self.context.get_value_type(fetype)
            ptr = self.alloca_lltype(name, llty)
            # Remember the pointer
            self.varmap[name] = ptr

    def getvar(self, name):
        """
        Get a pointer to the given variable's slot.
        """
        flags = utils.ConfigStack.top_or_none()
        if not flags.debuginfo:
            assert name not in self._blk_local_varmap
            assert name not in self._singly_assigned_vars
        return self.varmap[name]

    def loadvar(self, name):
        """
        Load the given variable's value.
        """
        flags = utils.ConfigStack.top_or_none()
        if name in self._blk_local_varmap and not flags.debuginfo:
            return self._blk_local_varmap[name]
        ptr = self.getvar(name)
        return self.builder.load(ptr)

    def storevar(self, value, name):
        """
        Store the value into the given variable.
        """
        fetype = self.typeof(name)
        # Define if not already
        self._alloca_var(name, fetype)

        # Store variable
        flags = utils.ConfigStack.top_or_none()
        if name in self._singly_assigned_vars and not flags.debuginfo:
            self._blk_local_varmap[name] = value
        else:
            # Clean up existing value stored in the variable
            old = self.loadvar(name)
            self.decref(fetype, old)

            # stack stored variable
            ptr = self.getvar(name)
            if value.type != ptr.type.pointee:
                msg = ("Storing {value.type} to ptr of {ptr.type.pointee} "
                       "('{name}'). FE type {fetype}").format(value=value,
                                                              ptr=ptr,
                                                              fetype=fetype,
                                                              name=name)
                raise AssertionError(msg)

            self.builder.store(value, ptr)

    def delvar(self, name):
        """
        Delete the given variable.
        """
        fetype = self.typeof(name)
        flags = utils.ConfigStack.top_or_none()

        # Out-of-order
        if name not in self._blk_local_varmap and not flags.debuginfo:
            if name in self._singly_assigned_vars:
                self._singly_assigned_vars.discard(name)

        # Define if not already (may happen if the variable is deleted
        # at the beginning of a loop, but only set later in the loop)
        self._alloca_var(name, fetype)

        if name in self._blk_local_varmap and not flags.debuginfo:
            llval = self._blk_local_varmap[name]
            self.decref(fetype, llval)
        else:
            ptr = self.getvar(name)
            self.decref(fetype, self.builder.load(ptr))
            # Zero-fill variable to avoid double frees on subsequent dels
            self.builder.store(Constant.null(ptr.type.pointee), ptr)

    def alloca(self, name, type):
        lltype = self.context.get_value_type(type)
        return self.alloca_lltype(name, lltype)

    def alloca_lltype(self, name, lltype):
        # Is user variable?
        is_uservar = not name.startswith('$')
        # Allocate space for variable
        aptr = cgutils.alloca_once(self.builder, lltype,
                                   name=name, zfill=False)
        if is_uservar:
            # If it's an arg set the location as the function definition line
            if name in self.func_ir.arg_names:
                loc = self.loc.with_lineno(self.func_ir.loc.line)
            else:
                loc = self.loc
            # Emit debug info for user variable
            sizeof = self.context.get_abi_sizeof(lltype)
            self.debuginfo.mark_variable(self.builder, aptr, name=name,
<<<<<<< HEAD
                                         lltype=lltype, size=sizeof, loc=loc)
=======
                                         lltype=lltype, size=sizeof,
                                         line=self.loc.line)
>>>>>>> 19023718
        return aptr

    def incref(self, typ, val):
        if not self.context.enable_nrt:
            return

        self.context.nrt.incref(self.builder, typ, val)

    def decref(self, typ, val):
        if not self.context.enable_nrt:
            return

        self.context.nrt.decref(self.builder, typ, val)


def _lit_or_omitted(value):
    """Returns a Literal instance if the type of value is supported;
    otherwise, return `Omitted(value)`.
    """
    try:
        return types.literal(value)
    except LiteralTypingError:
        return types.Omitted(value)<|MERGE_RESOLUTION|>--- conflicted
+++ resolved
@@ -1386,12 +1386,8 @@
             # Emit debug info for user variable
             sizeof = self.context.get_abi_sizeof(lltype)
             self.debuginfo.mark_variable(self.builder, aptr, name=name,
-<<<<<<< HEAD
-                                         lltype=lltype, size=sizeof, loc=loc)
-=======
                                          lltype=lltype, size=sizeof,
-                                         line=self.loc.line)
->>>>>>> 19023718
+                                         loc=loc.line)
         return aptr
 
     def incref(self, typ, val):
