--- conflicted
+++ resolved
@@ -37,8 +37,8 @@
             nopython=nopython, symtab=symtab, **kwargs)
 
         self.context = context
+        self.ast = ast
         self.function_cache = context.function_cache
-        self.ast = ast
         self.symtab = symtab
         self.func_signature = func_signature
         self.nopython = nopython
@@ -190,17 +190,14 @@
     def run_template(self, s, vars=None, **substitutions):
         from numba import templating
 
-<<<<<<< HEAD
-        templ = templating.TemplateContext(self.context, s, env=self.env)
-=======
         func = self.func
         if func is None:
             d = dict(self.func_globals)
             exec 'def __numba_func(): pass' in d, d
             func = d['__numba_func']
 
-        templ = templating.TemplateContext(self.context, s)
->>>>>>> a818355a
+        templ = templating.TemplateContext(self.context, s, env=self.env)
+
         if vars:
             for name, type in vars.iteritems():
                 templ.temp_var(name, type)
