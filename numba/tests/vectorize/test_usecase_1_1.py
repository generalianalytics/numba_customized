from numba.vectorize.basic import basic_vectorize_from_func
from numba.vectorize._common import _llvm_ty_to_dtype
from llvm_cbuilder import *
from llvm_cbuilder import shortnames as C
from llvm.core import *
import numpy as np
import unittest
from random import random


class OneOne(CDefinition):

    def body(self, inval):
        self.ret( (inval * inval).cast(self.OUT_TYPE) )

    def specialize(cls, itype, otype):
        cls._name_ = '.'.join(map(str, ['oneone', itype, otype]))
        cls._retty_ = otype
        cls._argtys_ = [
            ('inval', itype),
        ]
        cls.OUT_TYPE = otype

class TestBasicVectorize(unittest.TestCase):
    def test_basicvectorize_d_d(self):
        self.template(C.double, C.double)

    def test_basicvectorize_d_f(self):
        self.template(C.double, C.float)

    def test_basicvectorize_generic(self):
        module = Module.new(__name__)
        exe = CExecutor(module)

        tyslist = [
            (C.double, C.double),
            (C.float,  C.float),
            (C.int64,  C.int64),
            (C.int32,  C.int32),
        ]

        tynumslist = []
        for tys in tyslist:
            tynumslist.append(list(map(_llvm_ty_to_dtype, tys)))

        oneone_defs = [OneOne(*tys)(module) for tys in tyslist]

        ufunc = basic_vectorize_from_func(oneone_defs, tynumslist, exe.engine)
        # print(module)
        module.verify()

        asm = module.to_native_assembly()
        from llvm.workaround.avx_support import detect_avx_support
        if not detect_avx_support() and 'vmovsd' in asm:
            print('SKIP! LLVM incorrectly uses AVX on machine without AVX')
            return

        self.check(ufunc, np.double)
        self.check(ufunc, np.float32)
        self.check(ufunc, np.int64)
        self.check(ufunc, np.int32)

    def check(self, ufunc, ty):
        x = np.linspace(0., 10., 1000).astype(ty)

        ans = ufunc(x)
        gold = x * x

        for x, y in zip(ans, gold):
            if y != 0:
                err = abs(x - y)/y
                self.assertTrue(err < 1e-6)
            else:
                self.assertEqual(x, y)


    def template(self, itype, otype):
        module = Module.new(__name__)
        exe = CExecutor(module)

        def_oneone = OneOne(itype, otype)
        oneone = def_oneone(module)

        tyslist = [list(map(_llvm_ty_to_dtype, [itype, otype]))]
        ufunc = basic_vectorize_from_func(oneone, tyslist, exe.engine)

        print(module)
        module.verify()
<<<<<<< HEAD
        asm = module.to_native_assembly()
        print(asm)

        from llvm.workaround.avx_support import detect_avx_support
        if not detect_avx_support() and 'vmovsd' in asm:
            print('SKIP! LLVM incorrectly uses AVX on machine without AVX')
            return
=======
        print((module.to_native_assembly()))
>>>>>>> 0458341d

        self.check(ufunc, np.double)


if __name__ == '__main__':
    unittest.main()
<|MERGE_RESOLUTION|>--- conflicted
+++ resolved
@@ -86,7 +86,7 @@
 
         print(module)
         module.verify()
-<<<<<<< HEAD
+
         asm = module.to_native_assembly()
         print(asm)
 
@@ -94,9 +94,6 @@
         if not detect_avx_support() and 'vmovsd' in asm:
             print('SKIP! LLVM incorrectly uses AVX on machine without AVX')
             return
-=======
-        print((module.to_native_assembly()))
->>>>>>> 0458341d
 
         self.check(ufunc, np.double)
 
