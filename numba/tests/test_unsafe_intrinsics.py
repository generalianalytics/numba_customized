from __future__ import print_function

import random
import numpy as np

from .support import TestCase, captured_stdout
from numba import njit, types
from numba.unsafe.tuple import tuple_setitem
from numba.unsafe.ndarray import to_fixed_tuple, empty_inferred
<<<<<<< HEAD
from numba.unsafe.bytes import memcpy_region
=======
from numba.unsafe.refcount import dump_refcount
>>>>>>> 48b81c4c
from numba.errors import TypingError


class TestTupleIntrinsic(TestCase):
    """Tests for numba.unsafe.tuple
    """
    def test_tuple_setitem(self):
        @njit
        def foo(tup, idxs, vals):
            out_tup = tup
            for i, v in zip(idxs, vals):
                out_tup = tuple_setitem(out_tup, i, v)
            return tup, out_tup

        random.seed(123)
        for _ in range(20):
            # Random data
            n = random.randint(1, 10)
            tup = tuple([random.randint(0, n) for i in range(n)])
            vals = tuple([random.randint(10, 20) for i in range(n)])
            idxs = list(range(len(vals)))
            random.shuffle(idxs)
            idxs = tuple(idxs)
            # Expect
            expect_tup = tuple(tup)
            expect_out = np.asarray(expect_tup)
            expect_out[np.asarray(idxs)] = vals
            # Got
            got_tup, got_out = foo(tup, idxs, vals)
            # Check
            self.assertEqual(got_tup, expect_tup)
            self.assertEqual(got_out, tuple(expect_out))


class TestNdarrayIntrinsic(TestCase):
    """Tests for numba.unsafe.ndarray
    """
    def test_to_fixed_tuple(self):
        const = 3

        @njit
        def foo(array):
            a = to_fixed_tuple(array, length=1)
            b = to_fixed_tuple(array, 2)
            c = to_fixed_tuple(array, const)
            d = to_fixed_tuple(array, 0)
            return a, b, c, d

        np.random.seed(123)
        for _ in range(10):
            # Random data
            arr = np.random.random(3)
            # Run
            a, b, c, d = foo(arr)
            # Check
            self.assertEqual(a, tuple(arr[:1]))
            self.assertEqual(b, tuple(arr[:2]))
            self.assertEqual(c, tuple(arr[:3]))
            self.assertEqual(d, ())

        # Check error with ndim!=1
        with self.assertRaises(TypingError) as raises:
            foo(np.random.random((1, 2)))
        self.assertIn("Not supported on array.ndim=2",
                      str(raises.exception))

        # Check error with non-constant length
        @njit
        def tuple_with_length(array, length):
            return to_fixed_tuple(array, length)

        with self.assertRaises(TypingError) as raises:
            tuple_with_length(np.random.random(3), 1)
        expectmsg = "*length* argument must be a constant"
        self.assertIn(expectmsg, str(raises.exception))

    def test_issue_3586_variant1(self):
        @njit
        def func():
            S = empty_inferred((10,))
            a = 1.1
            for i in range(len(S)):
                S[i] = a + 2
            return S

        got = func()
        expect = np.asarray([3.1] * 10)
        np.testing.assert_array_equal(got, expect)

    def test_issue_3586_variant2(self):
        @njit
        def func():
            S = empty_inferred((10,))
            a = 1.1
            for i in range(S.size):
                S[i] = a + 2
            return S

        got = func()
        expect = np.asarray([3.1] * 10)
        np.testing.assert_array_equal(got, expect)


<<<<<<< HEAD
class TestBytesIntrinsic(TestCase):
    """Tests for numba.unsafe.bytes
    """
    def test_memcpy_region(self):
        @njit
        def foo(dst, dst_index, src, src_index, nbytes):
            # last arg is assume 1 byte alignment
            memcpy_region(dst.ctypes.data, dst_index,
                          src.ctypes.data, src_index, nbytes, 1)

        d = np.zeros(10, dtype=np.int8)
        s = np.arange(10, dtype=np.int8)

        # copy s[1:6] to d[4:9]
        foo(d, 4, s, 1, 5)

        expected = [0, 0, 0, 0, 1, 2, 3, 4, 5, 0]
        np.testing.assert_array_equal(d, expected)
=======
class TestRefCount(TestCase):
    def test_dump_refcount(self):
        @njit
        def use_dump_refcount():
            a = np.ones(10)
            b = (a, a)
            dump_refcount(a)
            dump_refcount(b)

        # Capture output to sys.stdout
        with captured_stdout() as stream:
            use_dump_refcount()

        output = stream.getvalue()
        # Check that it printed
        pat = "dump refct of {}"
        aryty = types.float64[::1]
        tupty = types.Tuple.from_types([aryty] * 2)
        self.assertIn(pat.format(aryty), output)
        self.assertIn(pat.format(tupty), output)
>>>>>>> 48b81c4c
<|MERGE_RESOLUTION|>--- conflicted
+++ resolved
@@ -7,11 +7,8 @@
 from numba import njit, types
 from numba.unsafe.tuple import tuple_setitem
 from numba.unsafe.ndarray import to_fixed_tuple, empty_inferred
-<<<<<<< HEAD
 from numba.unsafe.bytes import memcpy_region
-=======
 from numba.unsafe.refcount import dump_refcount
->>>>>>> 48b81c4c
 from numba.errors import TypingError
 
 
@@ -115,7 +112,6 @@
         np.testing.assert_array_equal(got, expect)
 
 
-<<<<<<< HEAD
 class TestBytesIntrinsic(TestCase):
     """Tests for numba.unsafe.bytes
     """
@@ -134,7 +130,8 @@
 
         expected = [0, 0, 0, 0, 1, 2, 3, 4, 5, 0]
         np.testing.assert_array_equal(d, expected)
-=======
+
+
 class TestRefCount(TestCase):
     def test_dump_refcount(self):
         @njit
@@ -154,5 +151,4 @@
         aryty = types.float64[::1]
         tupty = types.Tuple.from_types([aryty] * 2)
         self.assertIn(pat.format(aryty), output)
-        self.assertIn(pat.format(tupty), output)
->>>>>>> 48b81c4c
+        self.assertIn(pat.format(tupty), output)