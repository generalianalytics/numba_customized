--- conflicted
+++ resolved
@@ -84,13 +84,8 @@
 
     def _check_dump_llvm(self, out):
         self.assertIn('--LLVM DUMP', out)
-<<<<<<< HEAD
-        if compiler.Flags.OPTIONS['auto_parallel'].enabled == False:
+        if compiler.Flags.options["auto_parallel"].default.enabled == False:
             self.assertRegex(out, r'store i64 %\"\.\d", i64\* %"retptr"', out)
-=======
-        if compiler.Flags.options["auto_parallel"].default.enabled == False:
-            self.assertIn('%"retval" = alloca', out)
->>>>>>> 5f685990
 
     def _check_dump_func_opt_llvm(self, out):
         self.assertIn('--FUNCTION OPTIMIZED DUMP %s' % self.func_name, out)
