--- conflicted
+++ resolved
@@ -136,15 +136,12 @@
 
 def np_trapz_x_dx(y, x, dx):
     return np.trapz(y, x, dx)
-
-<<<<<<< HEAD
+  
 def array_average(a, axis=None, weights=None):
     return np.average(a, axis=axis, weights=weights)
-=======
+
 def interp(x, xp, fp):
     return np.interp(x, xp, fp)
->>>>>>> e475b977
-
 
 class TestNPFunctions(MemoryLeakMixin, TestCase):
     """
@@ -1943,7 +1940,6 @@
 
             self.assertIn('y cannot be a scalar', str(e.exception))
 
-<<<<<<< HEAD
     def test_average(self):
         #array of random numbers
         N = 100
@@ -2000,7 +1996,7 @@
 
         #test with axis argument
         test_1D_weights_axis(data, axis=1, weights=w)
-=======
+
     @unittest.skipUnless(np_version >= (1, 10), "interp needs Numpy 1.10+")
     def test_interp_basic(self):
         pyfunc = interp
@@ -2210,7 +2206,6 @@
             cfunc(x, xp, fp)
 
         self.assertIn(complex_dtype_msg, str(e.exception))
->>>>>>> e475b977
 
     def test_asarray(self):
 
