--- conflicted
+++ resolved
@@ -1,18 +1,10 @@
-<<<<<<< HEAD
+from __future__ import division, print_function
 
 from numba import unittest_support as unittest
-
-import subprocess
-
-=======
-from __future__ import division, print_function
 
 import sys
 import subprocess
 
-from numba import unittest_support as unittest
-
->>>>>>> f6e46316
 
 def check_output(*popenargs, **kwargs):
     # Provide this for backward-compatibility until we drop Python 2.6 support.
@@ -32,22 +24,12 @@
     Therefore, the logic used here shouldn't use numba.testing, but only the upstream
     unittest, and run the numba test suite only in a subprocess."""
 
-<<<<<<< HEAD
-    def check_testsuite_size(self, ids, minsize, maxsize=None):
-        """Check that the reported numbers of tests in 'id' are 
-        in the (minsize, maxsize) range, or are equal to minsize if maxsize is None."""
-
-        cmd = ['python', '-m', 'numba.runtests', '-l'] + list(ids)
-=======
-
     def check_testsuite_size(self, args, minsize, maxsize=None):
         """
         Check that the reported numbers of tests are in the
         (minsize, maxsize) range, or are equal to minsize if maxsize is None.
         """
-
         cmd = ['python', '-m', 'numba.runtests', '-l'] + list(args)
->>>>>>> f6e46316
         lines = check_output(cmd).decode().splitlines()
         lines = [line for line in lines if line.strip()]
         last_line = lines[-1]
@@ -64,11 +46,7 @@
         return lines
 
     def check_all(self, ids):
-<<<<<<< HEAD
-        lines = self.check_testsuite_size(ids, 7000, 8000)
-=======
         lines = self.check_testsuite_size(ids, 5000, 8000)
->>>>>>> f6e46316
         # CUDA should be included by default
         self.assertTrue(any('numba.cuda.tests.' in line for line in lines))
         # As well as subpackage
@@ -95,8 +73,6 @@
     def test_subpackage(self):
         self.check_testsuite_size(['numba.tests.npyufunc'], 50, 200)
 
-<<<<<<< HEAD
-=======
     @unittest.skipIf(sys.version_info < (3, 4),
                      "'--random' only supported on Python 3.4 or higher")
     def test_random(self):
@@ -109,7 +85,6 @@
         self.check_testsuite_size(['--tags', 'important', 'numba.tests.npyufunc'],
                                   20, 50)
 
->>>>>>> f6e46316
 
 if __name__ == '__main__':
     unittest.main()