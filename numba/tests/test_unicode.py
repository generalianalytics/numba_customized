--- conflicted
+++ resolved
@@ -167,7 +167,6 @@
     return x.endswith(y)
 
 
-<<<<<<< HEAD
 def expandtabs_usecase(s):
     return s.expandtabs()
 
@@ -178,15 +177,14 @@
 
 def expandtabs_with_tabsize_kwarg_usecase(s, tabsize):
     return s.expandtabs(tabsize=tabsize)
-=======
+
+
 def endswith_with_start_only_usecase(x, y, start):
     return x.endswith(y, start)
 
 
 def endswith_with_start_end_usecase(x, y, start, end):
     return x.endswith(y, start, end)
->>>>>>> fbbf808d
-
 
 def split_usecase(x, y):
     return x.split(y)
@@ -490,25 +488,6 @@
         for s in UNICODE_EXAMPLES:
             self.assertEqual(pyfunc(s), cfunc(s))
 
-    def test_startswith(self, flags=no_pyobj_flags):
-        pyfunc = startswith_usecase
-        cfunc = njit(pyfunc)
-        for a in UNICODE_EXAMPLES:
-            for b in ['', 'x', a[:-2], a[3:], a, a + a]:
-                self.assertEqual(pyfunc(a, b),
-                                 cfunc(a, b),
-                                 '%s, %s' % (a, b))
-
-    def test_endswith(self, flags=no_pyobj_flags):
-        pyfunc = endswith_usecase
-        cfunc = njit(pyfunc)
-        for a in UNICODE_EXAMPLES:
-            for b in ['', 'x', a[:-2], a[3:], a, a + a]:
-                self.assertEqual(pyfunc(a, b),
-                                 cfunc(a, b),
-                                 '%s, %s' % (a, b))
-
-<<<<<<< HEAD
     def test_expandtabs(self):
         pyfunc = expandtabs_usecase
         cfunc = njit(pyfunc)
@@ -545,7 +524,25 @@
             cfunc('\t', 2.4)
         msg = '"tabsize" must be {}, not float'.format(accepted_types)
         self.assertIn(msg, str(raises.exception))
-=======
+
+    def test_startswith(self, flags=no_pyobj_flags):
+        pyfunc = startswith_usecase
+        cfunc = njit(pyfunc)
+        for a in UNICODE_EXAMPLES:
+            for b in ['', 'x', a[:-2], a[3:], a, a + a]:
+                self.assertEqual(pyfunc(a, b),
+                                 cfunc(a, b),
+                                 '%s, %s' % (a, b))
+
+    def test_endswith(self, flags=no_pyobj_flags):
+        pyfunc = endswith_usecase
+        cfunc = njit(pyfunc)
+        for a in UNICODE_EXAMPLES:
+            for b in ['', 'x', a[:-2], a[3:], a, a + a]:
+                self.assertEqual(pyfunc(a, b),
+                                 cfunc(a, b),
+                                 '%s, %s' % (a, b))
+
     def test_endswith_default(self):
         pyfunc = endswith_usecase
         cfunc = njit(pyfunc)
@@ -654,7 +651,6 @@
                                          cfunc(s, tuple_subs, start, end),
                                          msg=msg.format(s, tuple_subs,
                                                         start, end))
->>>>>>> fbbf808d
 
     def test_in(self, flags=no_pyobj_flags):
         pyfunc = in_usecase
