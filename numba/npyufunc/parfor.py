--- conflicted
+++ resolved
@@ -667,16 +667,13 @@
     for var in parfor_redvars:
         arr = var + "_arr"
         parfor_redarrs.append(arr)
-<<<<<<< HEAD
+        redarraytype = redtyp_to_redarraytype(typemap[var])
+        parfor_red_arg_types.append(redarraytype)
+        redarrsig = redarraytype_to_sig(redarraytype)
         if arr in typemap:
-            assert(typemap[arr] == types.npytypes.Array(typemap[var], 1, "C"))
+            assert(typemap[arr] == redarrsig)
         else:
-            typemap[arr] = types.npytypes.Array(typemap[var], 1, "C")
-=======
-        redarraytype = redtyp_to_redarraytype(typemap[var])
-        typemap[arr] = redarraytype_to_sig(redarraytype)
-        parfor_red_arg_types.append(redarraytype)
->>>>>>> 70146416
+            typemap[arr] = redarrsig
 
     # Reorder all the params so that inputs go first then outputs.
     parfor_params = parfor_inputs + parfor_outputs + parfor_redarrs
