--- conflicted
+++ resolved
@@ -116,12 +116,9 @@
         ds = self.context.get_default_stream()
         self.assertIn("Default CUDA stream", repr(ds))
         self.assertEqual(0, int(ds))
-<<<<<<< HEAD
-=======
         # bool(stream) is the check that is done in memcpy to decide if async
         # version should be used. So the default (0) stream should be true-ish
         # even though 0 is usually false-ish in Python.
->>>>>>> 0f2f2164
         self.assertTrue(ds)
 
     def test_cuda_driver_stream(self):
