"""
A CUDA ND Array is recognized by checking the __cuda_memory__ attribute
on the object.  If it exists and evaluate to True, it must define shape,
strides, dtype and size attributes similar to a NumPy ndarray.
"""
from __future__ import print_function, absolute_import, division

import warnings
import math
import functools
import copy
import six
from ctypes import c_void_p

import numpy as np

from . import driver as _driver
from . import devices
from numba import dummyarray, types, numpy_support
from numba.unsafe.ndarray import to_fixed_tuple

<<<<<<< HEAD
=======
try:
    long
except NameError:
    long = int
try:
    lru_cache = getattr(functools, 'lru_cache')(None)
except AttributeError:
    # Python 3.1 or lower
    def lru_cache(func):
        return func

>>>>>>> b78aaa85

def is_cuda_ndarray(obj):
    "Check if an object is a CUDA ndarray"
    return getattr(obj, '__cuda_ndarray__', False)


def verify_cuda_ndarray_interface(obj):
    "Verify the CUDA ndarray interface for an obj"
    require_cuda_ndarray(obj)

    def requires_attr(attr, typ):
        if not hasattr(obj, attr):
            raise AttributeError(attr)
        if not isinstance(getattr(obj, attr), typ):
            raise AttributeError('%s must be of type %s' % (attr, typ))

    requires_attr('shape', tuple)
    requires_attr('strides', tuple)
    requires_attr('dtype', np.dtype)
    requires_attr('size', six.integer_types)


def require_cuda_ndarray(obj):
    "Raises ValueError is is_cuda_ndarray(obj) evaluates False"
    if not is_cuda_ndarray(obj):
        raise ValueError('require an cuda ndarray object')


class DeviceNDArrayBase(object):
    """A on GPU NDArray representation
    """
    __cuda_memory__ = True
    __cuda_ndarray__ = True     # There must be gpu_data attribute

    def __init__(self, shape, strides, dtype, stream=0, writeback=None,
                 gpu_data=None):
        """
        Args
        ----

        shape
            array shape.
        strides
            array strides.
        dtype
            data type as np.dtype.
        stream
            cuda stream.
        writeback
            Deprecated.
        gpu_data
            user provided device memory for the ndarray data buffer
        """
        if isinstance(shape, six.integer_types):
            shape = (shape,)
        if isinstance(strides, six.integer_types):
            strides = (strides,)
        self.ndim = len(shape)
        if len(strides) != self.ndim:
            raise ValueError('strides not match ndim')
        self._dummy = dummyarray.Array.from_desc(0, shape, strides,
                                                 dtype.itemsize)
        self.shape = tuple(shape)
        self.strides = tuple(strides)
        self.dtype = np.dtype(dtype)
        self.size = int(np.prod(self.shape))
        # prepare gpu memory
        if self.size > 0:
            if gpu_data is None:
                self.alloc_size = _driver.memory_size_from_info(self.shape,
                                                                self.strides,
                                                                self.dtype.itemsize)
                gpu_data = devices.get_context().memalloc(self.alloc_size)
            else:
                self.alloc_size = _driver.device_memory_size(gpu_data)
        else:
            # Make NULL pointer for empty allocation
            gpu_data = _driver.MemoryPointer(context=devices.get_context(),
                                             pointer=c_void_p(0), size=0)
            self.alloc_size = 0

        self.gpu_data = gpu_data

        self.__writeback = writeback    # should deprecate the use of this
        self.stream = stream

    def bind(self, stream=0):
        """Bind a CUDA stream to this object so that all subsequent operation
        on this array defaults to the given stream.
        """
        clone = copy.copy(self)
        clone.stream = stream
        return clone

    @property
    def T(self):
        return self.transpose()

    def transpose(self, axes=None):
        if axes and tuple(axes) == tuple(range(self.ndim)):
            return self
        elif self.ndim != 2:
            raise NotImplementedError("transposing a non-2D DeviceNDArray isn't supported")
        elif axes is not None and set(axes) != set(range(self.ndim)):
            raise ValueError("invalid axes list %r" % (axes,))
        else:
            from numba.cuda.kernels.transpose import transpose
            return transpose(self)

    def _default_stream(self, stream):
        return self.stream if not stream else stream

    @property
    def _numba_type_(self):
        """
        Magic attribute expected by Numba to get the numba type that
        represents this object.
        """
        dtype = numpy_support.from_dtype(self.dtype)
        return types.Array(dtype, self.ndim, 'A')

    @property
    def device_ctypes_pointer(self):
        """Returns the ctypes pointer to the GPU data buffer
        """
        if self.gpu_data is None:
            return c_void_p(0)
        else:
            return self.gpu_data.device_ctypes_pointer

    @devices.require_context
    def copy_to_device(self, ary, stream=0):
        """Copy `ary` to `self`.

        If `ary` is a CUDA memory, perform a device-to-device transfer.
        Otherwise, perform a a host-to-device transfer.
        """
        if ary.size == 0:
            # Nothing to do
            return

        sentry_contiguous(self)
        stream = self._default_stream(stream)

        if _driver.is_device_memory(ary):
            sentry_contiguous(ary)

            if self.flags['C_CONTIGUOUS'] != ary.flags['C_CONTIGUOUS']:
                raise ValueError("Can't copy %s-contiguous array to a %s-contiguous array" % (
                    'C' if ary.flags['C_CONTIGUOUS'] else 'F',
                    'C' if self.flags['C_CONTIGUOUS'] else 'F',
                ))

            sz = min(self.alloc_size, ary.alloc_size)
            _driver.device_to_device(self, ary, sz, stream=stream)
        else:
            # Ensure same contiguous-nous. Only copies (host-side)
            # if necessary (e.g. it needs to materialize a strided view)
            ary = np.array(
                ary,
                order='C' if self.flags['C_CONTIGUOUS'] else 'F',
                subok=True,
                copy=False)

            sz = min(_driver.host_memory_size(ary), self.alloc_size)
            _driver.host_to_device(self, ary, sz, stream=stream)

    @devices.require_context
    def copy_to_host(self, ary=None, stream=0):
        """Copy ``self`` to ``ary`` or create a new Numpy ndarray
        if ``ary`` is ``None``.

        If a CUDA ``stream`` is given, then the transfer will be made
        asynchronously as part as the given stream.  Otherwise, the transfer is
        synchronous: the function returns after the copy is finished.

        Always returns the host array.

        Example::

            import numpy as np
            from numba import cuda

            arr = np.arange(1000)
            d_arr = cuda.to_device(arr)

            my_kernel[100, 100](d_arr)

            result_array = d_arr.copy_to_host()
        """
        stream = self._default_stream(stream)
        if ary is None:
            hostary = np.empty(shape=self.alloc_size, dtype=np.byte)
        else:
            if ary.dtype != self.dtype:
                raise TypeError('incompatible dtype')

            if ary.shape != self.shape:
                scalshapes = (), (1,)
                if not (ary.shape in scalshapes and self.shape in scalshapes):
                    raise TypeError('incompatible shape; device %s; host %s' %
                                    (self.shape, ary.shape))
            if ary.strides != self.strides:
                scalstrides = (), (self.dtype.itemsize,)
                if not (ary.strides in scalstrides and
                                self.strides in scalstrides):
                    raise TypeError('incompatible strides; device %s; host %s' %
                                    (self.strides, ary.strides))
            hostary = ary

        assert self.alloc_size >= 0, "Negative memory size"
        if self.alloc_size != 0:
            _driver.device_to_host(hostary, self, self.alloc_size, stream=stream)

        if ary is None:
            if self.size == 0:
                hostary = np.ndarray(shape=self.shape, dtype=self.dtype,
                                     buffer=hostary)
            else:
                hostary = np.ndarray(shape=self.shape, dtype=self.dtype,
                                     strides=self.strides, buffer=hostary)
        return hostary

    def to_host(self, stream=0):
        stream = self._default_stream(stream)
        warnings.warn("to_host() is deprecated and will be removed",
                      DeprecationWarning)
        if self.__writeback is None:
            raise ValueError("no associated writeback array")
        self.copy_to_host(self.__writeback, stream=stream)

    def split(self, section, stream=0):
        """Split the array into equal partition of the `section` size.
        If the array cannot be equally divided, the last section will be
        smaller.
        """
        stream = self._default_stream(stream)
        if self.ndim != 1:
            raise ValueError("only support 1d array")
        if self.strides[0] != self.dtype.itemsize:
            raise ValueError("only support unit stride")
        nsect = int(math.ceil(float(self.size) / section))
        strides = self.strides
        itemsize = self.dtype.itemsize
        for i in range(nsect):
            begin = i * section
            end = min(begin + section, self.size)
            shape = (end - begin,)
            gpu_data = self.gpu_data.view(begin * itemsize, end * itemsize)
            yield DeviceNDArray(shape, strides, dtype=self.dtype, stream=stream,
                                gpu_data=gpu_data)

    def as_cuda_arg(self):
        """Returns a device memory object that is used as the argument.
        """
        return self.gpu_data

    def get_ipc_handle(self):
        """
        Returns a *IpcArrayHandle* object that is safe to serialize and transfer
        to another process to share the local allocation.

        Note: this feature is only available on Linux.
        """
        ipch = devices.get_context().get_ipc_handle(self.gpu_data)
        desc = dict(shape=self.shape, strides=self.strides, dtype=self.dtype)
        return IpcArrayHandle(ipc_handle=ipch, array_desc=desc)


class DeviceRecord(DeviceNDArrayBase):
    '''
    An on-GPU record type
    '''
    def __init__(self, dtype, stream=0, gpu_data=None):
        shape = ()
        strides = ()
        super(DeviceRecord, self).__init__(shape, strides, dtype, stream,
                                           gpu_data)

    @property
    def flags(self):
        """
        For `numpy.ndarray` compatibility. Ideally this would return a
        `np.core.multiarray.flagsobj`, but that needs to be constructed
        with an existing `numpy.ndarray` (as the C- and F- contiguous flags
        aren't writeable).
        """
        return dict(self._dummy.flags) # defensive copy

    @property
    def _numba_type_(self):
        """
        Magic attribute expected by Numba to get the numba type that
        represents this object.
        """
        return numpy_support.from_dtype(self.dtype)


@lru_cache
def _assign_kernel(ndim):
    """
    A separate method so we don't need to compile code every assignment (!).

    :param ndim: We need to have static array sizes for cuda.local.array, so
        bake in the number of dimensions into the kernel
    """
    from numba import cuda  # circular!

    @cuda.jit
    def kernel(lhs, rhs):
        location = cuda.grid(1)

        n_elements = 1
        for i in range(lhs.ndim):
            n_elements *= lhs.shape[i]
        if location >= n_elements:
            # bake n_elements into the kernel, better than passing it in
            # as another argument.
            return

        # [0, :] is the to-index (into `lhs`)
        # [1, :] is the from-index (into `rhs`)
        idx = cuda.local.array(
            shape=(2, ndim),
            dtype=types.int64)

        for i in range(ndim - 1, -1, -1):
            idx[0, i] = location % lhs.shape[i]
            idx[1, i] = (location % lhs.shape[i]) * (rhs.shape[i] > 1)
            location //= lhs.shape[i]

        lhs[to_fixed_tuple(idx[0], ndim)] = rhs[to_fixed_tuple(idx[1], ndim)]
    return kernel


class DeviceNDArray(DeviceNDArrayBase):
    '''
    An on-GPU array type
    '''
    def is_f_contiguous(self):
        '''
        Return true if the array is Fortran-contiguous.
        '''
        return self._dummy.is_f_contig

    @property
    def flags(self):
        """
        For `numpy.ndarray` compatibility. Ideally this would return a
        `np.core.multiarray.flagsobj`, but that needs to be constructed
        with an existing `numpy.ndarray` (as the C- and F- contiguous flags
        aren't writeable).
        """
        return dict(self._dummy.flags) # defensive copy

    def is_c_contiguous(self):
        '''
        Return true if the array is C-contiguous.
        '''
        return self._dummy.is_c_contig

    def __array__(self, dtype=None):
        """
        :return: an `numpy.ndarray`, so copies to the host.
        """
        return self.copy_to_host().__array__(dtype)

    def __len__(self):
        return self.shape[0]

    def reshape(self, *newshape, **kws):
        """
        Reshape the array without changing its contents, similarly to
        :meth:`numpy.ndarray.reshape`. Example::

            d_arr = d_arr.reshape(20, 50, order='F')
        """
        if len(newshape) == 1 and isinstance(newshape[0], (tuple, list)):
            newshape = newshape[0]

        cls = type(self)
        if newshape == self.shape:
            # nothing to do
            return cls(shape=self.shape, strides=self.strides,
                       dtype=self.dtype, gpu_data=self.gpu_data)

        newarr, extents = self._dummy.reshape(*newshape, **kws)

        if extents == [self._dummy.extent]:
            return cls(shape=newarr.shape, strides=newarr.strides,
                       dtype=self.dtype, gpu_data=self.gpu_data)
        else:
            raise NotImplementedError("operation requires copying")

    def ravel(self, order='C', stream=0):
        '''
        Flatten the array without changing its contents, similar to
        :meth:`numpy.ndarray.ravel`.
        '''
        stream = self._default_stream(stream)
        cls = type(self)
        newarr, extents = self._dummy.ravel(order=order)

        if extents == [self._dummy.extent]:
            return cls(shape=newarr.shape, strides=newarr.strides,
                       dtype=self.dtype, gpu_data=self.gpu_data,
                       stream=stream)

        else:
            raise NotImplementedError("operation requires copying")

    @devices.require_context
    def __getitem__(self, item):
        return self._do_getitem(item)

    def getitem(self, item, stream=0):
        """Do `__getitem__(item)` with CUDA stream
        """
        return self._do_getitem(item, stream)

    def _do_getitem(self, item, stream=0):
        stream = self._default_stream(stream)

        arr = self._dummy.__getitem__(item)
        extents = list(arr.iter_contiguous_extent())
        cls = type(self)
        if len(extents) == 1:
            newdata = self.gpu_data.view(*extents[0])

            if not arr.is_array:
                # Element indexing
                hostary = np.empty(1, dtype=self.dtype)
                _driver.device_to_host(dst=hostary, src=newdata,
                                       size=self._dummy.itemsize,
                                       stream=stream)
                return hostary[0]
            else:
                return cls(shape=arr.shape, strides=arr.strides,
                           dtype=self.dtype, gpu_data=newdata, stream=stream)
        else:
            newdata = self.gpu_data.view(*arr.extent)
            return cls(shape=arr.shape, strides=arr.strides,
                       dtype=self.dtype, gpu_data=newdata, stream=stream)

    @devices.require_context
    def __setitem__(self, key, value):
        return self._do_setitem(key, value)

    def setitem(self, key, value, stream=0):
        """Do `__setitem__(key, value)` with CUDA stream
        """
        return self._so_getitem(key, value, stream)

    def _do_setitem(self, key, value, stream=0):

        stream = self._default_stream(stream)

        # (1) prepare LHS

        arr = self._dummy.__getitem__(key)
        newdata = self.gpu_data.view(*arr.extent)

        if isinstance(arr, dummyarray.Element):
            # convert to a 1d array
            shape = (1,)
            strides = (self.dtype.itemsize,)
        else:
            shape = arr.shape
            strides = arr.strides

        lhs = type(self)(
            shape=shape,
            strides=strides,
            dtype=self.dtype,
            gpu_data=newdata,
            stream=stream)

        # (2) prepare RHS

        rhs, _ = auto_device(value, stream=stream)
        if rhs.ndim > lhs.ndim:
            raise ValueError("Can't assign %s-D array to %s-D self" % (
                rhs.ndim,
                lhs.ndim))
        rhs_shape = np.ones(lhs.ndim, dtype=np.int64)
        rhs_shape[-rhs.ndim:] = rhs.shape
        rhs = rhs.reshape(*rhs_shape)
        for i, (l, r) in enumerate(zip(lhs.shape, rhs.shape)):
            if r != 1 and l != r:
                raise ValueError("Can't copy sequence with size %d to array axis %d with dimension %d" % (
                    r,
                    i,
                    l))

        # (3) do the copy

        n_elements = np.prod(lhs.shape)
        _assign_kernel(lhs.ndim).forall(n_elements, stream=stream)(lhs, rhs)



class IpcArrayHandle(object):
    """
    An IPC array handle that can be serialized and transfer to another process
    in the same machine for share a GPU allocation.

    On the destination process, use the *.open()* method to creates a new
    *DeviceNDArray* object that shares the allocation from the original process.
    To release the resources, call the *.close()* method.  After that, the
    destination can no longer use the shared array object.  (Note: the
    underlying weakref to the resource is now dead.)

    This object implements the context-manager interface that calls the
    *.open()* and *.close()* method automatically::

        with the_ipc_array_handle as ipc_array:
            # use ipc_array here as a normal gpu array object
            some_code(ipc_array)
        # ipc_array is dead at this point
    """
    def __init__(self, ipc_handle, array_desc):
        self._array_desc = array_desc
        self._ipc_handle = ipc_handle

    def open(self):
        """
        Returns a new *DeviceNDArray* that shares the allocation from the
        original process.  Must not be used on the original process.
        """
        dptr = self._ipc_handle.open(devices.get_context())
        return DeviceNDArray(gpu_data=dptr, **self._array_desc)

    def close(self):
        """
        Closes the IPC handle to the array.
        """
        self._ipc_handle.close()

    def __enter__(self):
        return self.open()

    def __exit__(self, type, value, traceback):
        self.close()


class MappedNDArray(DeviceNDArrayBase, np.ndarray):
    """
    A host array that uses CUDA mapped memory.
    """

    def device_setup(self, gpu_data, stream=0):
        self.gpu_data = gpu_data


def from_array_like(ary, stream=0, gpu_data=None):
    "Create a DeviceNDArray object that is like ary."
    if ary.ndim == 0:
        ary = ary.reshape(1)
    return DeviceNDArray(ary.shape, ary.strides, ary.dtype,
                         writeback=ary, stream=stream, gpu_data=gpu_data)


def from_record_like(rec, stream=0, gpu_data=None):
    "Create a DeviceRecord object that is like rec."
    return DeviceRecord(rec.dtype, stream=stream, gpu_data=gpu_data)


errmsg_contiguous_buffer = ("Array contains non-contiguous buffer and cannot "
                            "be transferred as a single memory region. Please "
                            "ensure contiguous buffer with numpy "
                            ".ascontiguousarray()")


def sentry_contiguous(ary):
    if not ary.flags['C_CONTIGUOUS'] and not ary.flags['F_CONTIGUOUS']:
        if ary.strides[0] == 0:
            # Broadcasted, ensure inner contiguous
            return sentry_contiguous(ary[0])

        else:
            raise ValueError(errmsg_contiguous_buffer)


def auto_device(obj, stream=0, copy=True):
    """
    Create a DeviceRecord or DeviceArray like obj and optionally copy data from
    host to device. If obj already represents device memory, it is returned and
    no copy is made.
    """
    if _driver.is_device_memory(obj):
        return obj, False
    else:
        if isinstance(obj, np.void):
            devobj = from_record_like(obj, stream=stream)
        else:
            # This allows you to pass non-array objects like constants
            # and objects implementing the
            # [array interface](https://docs.scipy.org/doc/numpy-1.13.0/reference/arrays.interface.html)
            # into this function (with no overhead -- copies -- for `obj`s
            # that are already `ndarray`s.
            obj = np.array(
                obj,
                copy=False,
                subok=True)
            sentry_contiguous(obj)
            devobj = from_array_like(obj, stream=stream)
        if copy:
            devobj.copy_to_device(obj, stream=stream)
        return devobj, True
<|MERGE_RESOLUTION|>--- conflicted
+++ resolved
@@ -19,12 +19,6 @@
 from numba import dummyarray, types, numpy_support
 from numba.unsafe.ndarray import to_fixed_tuple
 
-<<<<<<< HEAD
-=======
-try:
-    long
-except NameError:
-    long = int
 try:
     lru_cache = getattr(functools, 'lru_cache')(None)
 except AttributeError:
@@ -32,7 +26,6 @@
     def lru_cache(func):
         return func
 
->>>>>>> b78aaa85
 
 def is_cuda_ndarray(obj):
     "Check if an object is a CUDA ndarray"
