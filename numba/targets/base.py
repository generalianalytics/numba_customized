--- conflicted
+++ resolved
@@ -283,65 +283,7 @@
         else:
             return fac(self, ty)
 
-<<<<<<< HEAD
-        if (isinstance(ty, types.Dummy) or
-                isinstance(ty, types.Module) or
-                isinstance(ty, types.Function) or
-                isinstance(ty, types.Dispatcher) or
-                isinstance(ty, types.Object) or
-                isinstance(ty, types.Macro)):
-            return PYOBJECT
-
-        elif isinstance(ty, types.CPointer):
-            dty = self.get_data_type(ty.dtype)
-            return Type.pointer(dty)
-
-        elif isinstance(ty, types.Optional):
-            return self.get_struct_type(self.make_optional(ty))
-
-        elif isinstance(ty, (types.Buffer, types.Array)):
-            return self.get_struct_type(self.make_array(ty))
-
-        elif isinstance(ty, types.UniTuple):
-            dty = self.get_value_type(ty.dtype)
-            return Type.array(dty, ty.count)
-
-        elif isinstance(ty, types.Tuple):
-            dtys = [self.get_value_type(t) for t in ty]
-            return Type.struct(dtys)
-
-        elif isinstance(ty, types.Record):
-            # Record are represented as byte array
-            return Type.struct([Type.array(Type.int(8), ty.size)])
-
-        elif isinstance(ty, types.UnicodeCharSeq):
-            charty = Type.int(numpy_support.sizeof_unicode_char * 8)
-            return Type.struct([Type.array(charty, ty.count)])
-
-        elif isinstance(ty, types.CharSeq):
-            charty = Type.int(8)
-            return Type.struct([Type.array(charty, ty.count)])
-
-        elif ty in STRUCT_TYPES:
-            return self.get_struct_type(STRUCT_TYPES[ty])
-
-        else:
-            try:
-                impl = struct_registry.match(ty)
-            except KeyError:
-                pass
-            else:
-                return self.get_struct_type(impl(ty))
-
-        if isinstance(ty, types.Pair):
-            pairty = self.make_pair(ty.first_type, ty.second_type)
-            return self.get_struct_type(pairty)
-
-        else:
-            return LTYPEMAP[ty]
-=======
         return self.data_model_manager[ty].get_data_type()
->>>>>>> 049a8b11
 
     def get_value_type(self, ty):
         return self.data_model_manager[ty].get_value_type()
