--- conflicted
+++ resolved
@@ -10,15 +10,7 @@
 branches:
   only:
     - master
-<<<<<<< HEAD
-    - reductions
-    - testme
-    #- devel
-    #- release
-    #- devpatches
-=======
     - llvmlite2
->>>>>>> b18a631e
 
 before_install:
   # Install Miniconda
