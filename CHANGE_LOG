--- conflicted
+++ resolved
@@ -6,12 +6,9 @@
 NOTES:
 
 * Minimum python version raised to 3.7.
-<<<<<<< HEAD
-* Moved ROCm target to "unmaintained" status.
-=======
 * NumPy version 1.20 supported.
 * Minimum supported NumPy version raised to 1.17.
->>>>>>> 8dd28abf
+* Moved ROCm target to "unmaintained" status.
 
 Version 0.53.1 (25 March, 2021)
 -------------------------------
